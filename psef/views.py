--- conflicted
+++ resolved
@@ -132,8 +132,6 @@
             'The work with code {} was not found'.format(submission_id),
             APICodes.OBJECT_ID_NOT_FOUND, 404)
 
-<<<<<<< HEAD
-=======
     auth.ensure_permission('can_grade_work', work.assignment.course.id)
     print(content['feedback'])
 
@@ -150,7 +148,6 @@
     return ('', 204)
 
 
->>>>>>> 4c2a3665
 @app.route("/api/v1/login", methods=["POST"])
 def login():
     data = request.get_json()
