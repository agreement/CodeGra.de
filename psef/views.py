--- conflicted
+++ resolved
@@ -472,14 +472,10 @@
 @auth.permission_required('can_use_snippets')
 def get_snippets():
     res = models.Snippet.get_all_snippets(current_user)
-<<<<<<< HEAD
-    return jsonify({r.key: {'value': r.value, 'id': r.id} for r in res})
-=======
     if res:
-        return (jsonify([r.to_dict() for r in res]), 200)
-    else:
-        return (jsonify([]), 204)
->>>>>>> 6202ac7e
+        return jsonify({r.key: {'value': r.value, 'id': r.id} for r in res})
+    else:
+        return ('', 204)
 
 
 @app.route('/api/v1/snippet', methods=['PUT'])
