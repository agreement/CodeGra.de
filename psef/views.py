#!/usr/bin/env python3
from flask import jsonify, request, make_response
<<<<<<< HEAD

from psef import app, db
from psef.models import *
=======
from flask_login import UserMixin, login_user
from psef import app
>>>>>>> 62f2ac99


@app.route("/api/v1/code/<int:id>")
def get_code(id):
    # Code not used yet:
    code = db.session.query(File).filter(File.id==id).first()
    line_feedback = {}
    for comment in db.session.query(Comment).filter(Comment.file_id==id):
        line_feedback[str(comment.line)] = comment.comment
    print(line_feedback)
    # TODO: Return JSON following API
    #if code != None:
    return jsonify(lang="python",
                   code="def id0func0():\n\treturn 0\n\n\n" +
                        "def id0func1():\n\t return 1",
                   feedback=line_feedback)

@app.route("/api/v1/code/<int:id>/comment/<int:line>", methods=['PUT'])
def put_comment(id, line):
    if request.method == 'PUT':
        content = request.get_json()

        comment = db.session.query(Comment).filter(Comment.file_id==id,
                                                   Comment.line==line).first()
        if not comment:
            # TODO: User id 0 for now, change later on
            db.session.add(Comment(file_id=id,
                                   user_id=0,
                                   line=line,
                                   comment=content['comment']))
        else:
            comment.comment = content['comment']

        db.session.commit()

        return make_response("Comment updated or inserted!", 204)
    else:
        return make_response("Request not valid!", 400)


@app.route("/api/v1/dir/<path>")
def get_dir_contents(path):
    return jsonify(dir_contents(path))


def dir_contents(path):
    return {
        "name": path,
        "entries": [
            {
                "name": "a",
                "entries": [
                    {"name": "a_1", "id": 0, },
                    {"name": "a_2", "id": 1, },
                    {
                        "name": "a_3",
                        "entries": [
                            {"name": "a_3_1", "id": 2},
                        ],
                    },
                ],
            },
            {"name": "b", "id": 3},
            {"name": "c", "id": 4},
            {"name": "d", "id": 5},
        ]
    }


@app.route("/api/v1/submission/<submission_id>")
def get_submission(submission_id):
    return jsonify({
        "title": "Assignment 1",
        "fileTree": dir_contents("abc"),
    })


@app.route("/api/v1/submission/<submission_id>/general-feedback",
           methods=['GET', 'PUT'])
def get_general_feedback(submission_id):
    if request.method == 'GET':
        if id == 0:
            return jsonify({
                "grade": 8.5,
                "feedback": "test feedback voor id nul"
            })
        else:
            return jsonify({
                "grade": 6.5,
                "feedback": "test feedback"
            })
    elif request.method == 'PUT':
        content = request.get_json()

        # Here you should connect to the database
        print(content)

        resp = make_response("grade and feedback submitted", 204)
        return resp


@app.route("/api/v1/login", methods=["POST"])
def login():
    class User(UserMixin):
        def __init__(self, id):
            self.id = id

    data = request.get_json()

    # TODO: Some authentication here
    user = User(data["email"])

    login_user(user)
    return jsonify({
        "success": True,
        "id": 0,
        "name": data["email"].partition("@")[0]
    })<|MERGE_RESOLUTION|>--- conflicted
+++ resolved
@@ -1,14 +1,9 @@
 #!/usr/bin/env python3
 from flask import jsonify, request, make_response
-<<<<<<< HEAD
 
 from psef import app, db
 from psef.models import *
-=======
 from flask_login import UserMixin, login_user
-from psef import app
->>>>>>> 62f2ac99
-
 
 @app.route("/api/v1/code/<int:id>")
 def get_code(id):
@@ -108,7 +103,6 @@
         resp = make_response("grade and feedback submitted", 204)
         return resp
 
-
 @app.route("/api/v1/login", methods=["POST"])
 def login():
     class User(UserMixin):
