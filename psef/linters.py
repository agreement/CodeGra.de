--- conflicted
+++ resolved
@@ -104,15 +104,11 @@
 
 
 class Pylint(Linter):
-<<<<<<< HEAD
     """The pylint checker.
 
     This checks python modules for many common errors. It only works on proper
     modules and will display an error on the first line of every file if the
     given code was not a proper module.
-=======
-    """Integration of the Pylint linter.
->>>>>>> 61d3201d
     """
     NAME = 'Pylint'
     DEFAULT_OPTIONS = {'Empty config file': ''}
@@ -160,14 +156,10 @@
 
 
 class Flake8(Linter):
-<<<<<<< HEAD
     """Run the Flake8 linter.
 
     This linter checks for errors in python code and checks the pep8 python
     coding standard. All "noqa"s are disabled when running.
-=======
-    """Integration of the Flake8 linter.
->>>>>>> 61d3201d
     """
     NAME = 'Flake8'
     DEFAULT_OPTIONS = {'Empty config file': ''}
@@ -269,7 +261,7 @@
 
 
 class GoLintCheckBear(BearLinter):
-    """Run the GoLint checer.
+    """Run the GoLint checker.
 
     This checker checks for common errors in Go code.
     """
@@ -330,18 +322,12 @@
 
 
 class LinterRunner():
-<<<<<<< HEAD
-    """The class that controls running a subclass of :class:`Linter`
-    """
-
-=======
     """This class is used to run a :class:`Linter` with a specific config on
     sets of :class:`models.Work`.
 
     .. py:attribute:: linter
         The attached :class:`Linter` that will be ran by this class.
     """
->>>>>>> 61d3201d
     def __init__(self, cls, cfg):
         """Create a new instance of :class:`LinterRunner`
 
@@ -351,7 +337,6 @@
         self.linter = cls(cfg)
 
     def run(self, works, tokens, urlpath):
-<<<<<<< HEAD
         """Run this linter runner on the given works.
 
         .. note:: This method takes a long time to execute, please run it in a
@@ -359,6 +344,9 @@
 
         .. note:: The `tokens` and `works` should match item for item. So
                   `token[i]` should be valid only for `work[i]`.
+
+        The results will be send to the given URL with are PUT request and are
+        identifiable by the token which will be formatted into the URL.
 
         :param works: A list of ids of :class:`psef.models.Work` items that
                       will be fetched and where the linters will run on.
@@ -372,24 +360,9 @@
                             `urlpath.format(token)` which should result in a
                             valid url for posting back the result.
         :rtype: None
+        :returns: Nothing
         """
         session = sessionmaker(bind=ENGINE, autoflush=False)()
-=======
-        """Runs the :py:attr:`Linter` on a set of :class:`models.Work`.
-
-        The results will be send to the given URL with are PUT request and are
-        identifiable by the token which will be formatted into the URL.
-
-        :param works: A list of work ids
-        :type works: list of int
-        :param list tokens: The list of tokens
-        :param str urlpath: A URL with a format a slot for one of the given
-                            tokens
-        :returns: Nothing
-        :rtype: None
-        """
-        session = sessionmaker(bind=engine, autoflush=False)()
->>>>>>> 61d3201d
         for work, token in zip(works, tokens):
             code = session.query(models.File).filter_by(
                 parent=None, work_id=work).first()
@@ -400,8 +373,8 @@
                 requests.put(urlpath.format(token), json={'crashed': True})
 
     def test(self, code, callback_url):
-<<<<<<< HEAD
-        """Actually run the linter for the given code object.
+        """Test the given code (:class:`models.Work`) and send the results to the
+        given URL.
 
         :param code: The file that the linter should be run on, this file and
                      all its children will be restored to a directory and the
@@ -409,14 +382,7 @@
         :type code: psef.models.File
         :param str callback_url: The url that should be used to give back the
                      result of the linter.
-=======
-        """Test the given code (:class:`models.Work`) and send the results to the
-        given URL.
-
-        :param models.Work code: The work to test
-        :param str callback_url: The URL where to put the result
         :returns: Nothing
->>>>>>> 61d3201d
         :rtype: None
         """
         temp_res = {}
@@ -452,16 +418,6 @@
 
 
 def get_all_linters():
-<<<<<<< HEAD
-    """Get all classes that are linters.
-
-    :rtype: dict[str, dict[str, *]]
-    :returns: A dictionary that that maps the name of the linter to a
-              dictionary with two keys, `desc` and `opts`, that respectively
-              are the documentation for the linter and possible default
-              options, which is a dictionary mapping a descriptive name of the
-              default option to the config string.
-=======
     """Get an overview of all linters.
 
     The returned linters are all the subclasses of :class:`Linter`.
@@ -479,7 +435,6 @@
     >>> all_linters['Flake8']
     {'desc': 'The flake8 linter with all "noqa"s disabled.', 'opts':
         {'Empty config file': ''}}
->>>>>>> 61d3201d
     """
     res = {}
     for cls in get_all_subclasses(Linter):
@@ -493,22 +448,14 @@
 
 
 def get_linter_by_name(name):
-<<<<<<< HEAD
     """Get the linter class associated with the given name.
 
     :param str name: The name of the linter wanted.
-    :rtype: Linter
+    :rtype: Linter or None
     :returns: The linter with the attribute `NAME` equal to `name`. If there
               are multiple linters with the name `name` the result can be any
-              one of these linters.
-=======
-    """Get the :class:`Linter` with the given name.
-
-    :param str name: The name of the linter
-    :returns: The linter with the given name or nothing if the linter does not
-              exist
-    :rtype: Linter or None
->>>>>>> 61d3201d
+              one of these linters. If no linter can be found `None` is
+              returned
     """
     for linter in get_all_subclasses(Linter):
         if linter.NAME == name:
