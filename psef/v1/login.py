--- conflicted
+++ resolved
@@ -52,19 +52,16 @@
 @api.route("/login", methods=["GET"])
 @login_required
 def me():
-<<<<<<< HEAD
     """
     Get the info of the currently logged in user.
 
     :returns: A response containing the JSON serialized user
     :rtype: Response
     """
-=======
     if request.args.get('type') == 'roles':
         return jsonify({
             role.course_id: role.name for role in current_user.courses.values()
         })
->>>>>>> e07d164d
     return jsonify(current_user)
 
 
