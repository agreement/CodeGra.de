--- conflicted
+++ resolved
@@ -393,16 +393,10 @@
         else:
             state = 'new'
         opts['state'] = state
-<<<<<<< HEAD
-        opts['name'] = name
-        res.append(opts)
-    res.sort(key=lambda item: item['name'])
-    return jsonify(res)
-=======
-        res.append({'name': name, **opts})
-
+
+    opts['name'] = name
+    res.append(opts)
     return jsonify(sorted(res, key=lambda item: item['name']))
->>>>>>> 30617f31
 
 
 @api.route('/assignments/<int:assignment_id>/linter', methods=['POST'])
