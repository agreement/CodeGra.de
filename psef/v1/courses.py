from flask import jsonify
from flask_login import login_required, current_user

import psef.auth as auth
import psef.models as models
from psef.errors import APICodes, APIException

from . import api


@api.route('/courses/<int:course_id>/assignments/', methods=['GET'])
def get_all_course_assignments(course_id):
    auth.ensure_permission('can_see_assignments', course_id)

    course = models.Course.query.get(course_id)
    if course is None:
        return APIException('Specified course not found',
                            'The course {} was not found'.format(course_id),
                            APICodes.OBJECT_ID_NOT_FOUND, 404)

    res = [assig.to_dict() for assig in course.assignments]
<<<<<<< HEAD
    res.sort(key=lambda item: item['date'])
    return jsonify(res)


@api.route('/courses/', methods=['GET'])
@login_required
def get_courses():
    """
    Return all courses of the current user.
    """
    return jsonify([{
        'name': c.course.name,
        'id': c.course.id,
        'role': c.name
    } for c in current_user.courses.values()])
=======
    res.sort(key=lambda item: item['deadline'])
    return jsonify(res)
>>>>>>> e036e0ab
<|MERGE_RESOLUTION|>--- conflicted
+++ resolved
@@ -19,8 +19,7 @@
                             APICodes.OBJECT_ID_NOT_FOUND, 404)
 
     res = [assig.to_dict() for assig in course.assignments]
-<<<<<<< HEAD
-    res.sort(key=lambda item: item['date'])
+    res.sort(key=lambda item: item['deadline'])
     return jsonify(res)
 
 
@@ -34,8 +33,4 @@
         'name': c.course.name,
         'id': c.course.id,
         'role': c.name
-    } for c in current_user.courses.values()])
-=======
-    res.sort(key=lambda item: item['deadline'])
-    return jsonify(res)
->>>>>>> e036e0ab
+    } for c in current_user.courses.values()])