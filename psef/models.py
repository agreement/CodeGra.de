import os
import enum

from flask_login import UserMixin
from sqlalchemy.sql.expression import or_, null, false
from sqlalchemy.orm.collections import attribute_mapped_collection

from psef import db, app, login_manager

permissions = db.Table('roles-permissions',
                       db.Column('permission_id', db.Integer,
                                 db.ForeignKey('Permission.id')),
                       db.Column('role_id', db.Integer,
                                 db.ForeignKey('Role.id')))

course_permissions = db.Table('course_roles-permissions',
                              db.Column('permission_id', db.Integer,
                                        db.ForeignKey('Permission.id')),
                              db.Column('course_role_id', db.Integer,
                                        db.ForeignKey('Course_Role.id')))

user_course = db.Table('users-courses',
                       db.Column('course_id', db.Integer,
                                 db.ForeignKey('Course_Role.id')),
                       db.Column('user_id', db.Integer,
                                 db.ForeignKey('User.id')))


class Permission(db.Model):
    __tablename__ = 'Permission'
    id = db.Column('id', db.Integer, primary_key=True)
    name = db.Column('name', db.Unicode, unique=True)
    default_value = db.Column('default_value', db.Boolean, default=False)
    course_permission = db.Column('course_permission', db.Boolean)


class CourseRole(db.Model):
    __tablename__ = 'Course_Role'
    id = db.Column('id', db.Integer, primary_key=True)
    name = db.Column('name', db.Unicode)
    course_id = db.Column('Course_id', db.Integer, db.ForeignKey('Course.id'))
    _permissions = db.relationship(
        'Permission',
        collection_class=attribute_mapped_collection('name'),
        secondary=course_permissions)

    course = db.relationship('Course', foreign_keys=course_id)

    def has_permission(self, permission):
        if permission in self._permissions:
            perm = self._permissions[permission]
            return perm.course_permission and not perm.default_value
        else:
            permission = Permission.query.filter_by(name=permission).first()
            if permission is None:
                raise KeyError(
                    'The permission "{}" does not exist'.format(permission))
            else:
                return (permission.default_value and
                        permission.course_permission)


class Role(db.Model):
    __tablename__ = 'Role'
    id = db.Column('id', db.Integer, primary_key=True)
    name = db.Column('name', db.Unicode)
    _permissions = db.relationship(
        'Permission',
        collection_class=attribute_mapped_collection('name'),
        secondary=permissions,
        backref=db.backref('roles', lazy='dynamic'))

    def has_permission(self, permission):
        if permission in self._permissions:
            return not self._permissions[permission].course_permission
        else:
            permission = Permission.query.filter_by(name=permission).first()
            if permission is None:
                raise KeyError(
                    'The permission "{}" does not exist'.format(permission))
            else:
                return (permission.default_value and
                        not permission.course_permission)


class User(db.Model, UserMixin):
    __tablename__ = "User"
    id = db.Column('id', db.Integer, primary_key=True)
    name = db.Column('name', db.Unicode)
    active = db.Column('active', db.Boolean, default=True)
    role_id = db.Column('Role_id', db.Integer, db.ForeignKey('Role.id'))
    courses = db.relationship(
        'CourseRole',
        collection_class=attribute_mapped_collection('course.id'),
        secondary=user_course,
        backref=db.backref('users', lazy='dynamic'))

    role = db.relationship('Role', foreign_keys=role_id)

    def has_permission(self, permission, course_id=None):
        if course_id is None:
            return self.role.has_permission(permission)
        else:
            return (course_id in self.courses and
                    self.courses[course_id].has_permission(permission))

    @property
    def is_active(self):
        return self.active

    @staticmethod
    @login_manager.user_loader
    def load_user(user_id):
        User.query.get(int(user_id))


class Course(db.Model):
    __tablename__ = "Course"
    id = db.Column('id', db.Integer, primary_key=True)
    name = db.Column('name', db.Unicode)


class WorkStateEnum(enum.Enum):
    initial = 0
    started = 1
    done = 2


class Work(db.Model):
    __tablename__ = "Work"
    id = db.Column('id', db.Integer, primary_key=True)
    assignment_id = db.Column('Assignment_id', db.Integer,
                              db.ForeignKey('Assignment.id'))
    user_id = db.Column('User_id', db.Integer, db.ForeignKey('User.id'))
    state = db.Column('state', db.Enum(WorkStateEnum))
    edit = db.Column('edit', db.Integer)
    graded = db.Column('graded', db.Boolean, default=False)
    grade = db.Column('grade', db.Float)
    comment = db.Column('comment', db.Unicode)

    assignment = db.relationship('Assignment', foreign_keys=assignment_id)
    user = db.relationship('User', foreign_keys=user_id)

<<<<<<< HEAD
    @property
    def is_graded(self):
        return self.graded
=======
    def add_file_tree(self, db, tree):
        """Add the given tree to the given db.

        .. warning::
        The db session is not commited!

        :param db: The db object.
        :param tree: The file tree as described by
                     :py:func:`psef.files.rename_directory_structure`
        :returns: Nothing
        :rtype: None
        """
        assert isinstance(tree, dict)
        return self._add_file_tree(db, tree, None)

    def _add_file_tree(self, db, tree, top):
        def ensure_list(item):
            return item if isinstance(item, list) else [item]

        for new_top, children in tree.items():
            new_top = File(
                work=self,
                is_directory=True,
                name=new_top,
                extension=None,
                parent=top)
            db.session.add(new_top)
            for child in ensure_list(children):
                if isinstance(child, dict):
                    self._add_file_tree(db, child, new_top)
                    continue
                child, filename = child
                name, ext = os.path.splitext(child)
                ext = ext[1:]
                db.session.add(
                    File(
                        work=self,
                        extension=ext,
                        name=name,
                        filename=filename,
                        is_directory=False,
                        parent=new_top))

>>>>>>> b4c55059

class File(db.Model):
    __tablename__ = "File"
    id = db.Column('id', db.Integer, primary_key=True)
    work_id = db.Column('Work_id', db.Integer, db.ForeignKey('Work.id'))
    extension = db.Column('extension', db.Unicode)
    name = db.Column('name', db.Unicode)
    filename = db.Column('path', db.Unicode)
    is_directory = db.Column('is_directory', db.Boolean)
    parent_id = db.Column(db.Integer, db.ForeignKey('File.id'))
    parent = db.relationship('File', remote_side=[id], backref='children')

    work = db.relationship('Work', foreign_keys=work_id)

    __table_args__ = (
        db.CheckConstraint(or_(is_directory == false(), extension == null())),
    )


class Comment(db.Model):
    __tablename__ = "Comment"
    file_id = db.Column('File_id', db.Integer)#, db.ForeignKey('File.id'))
    user_id = db.Column('User_id', db.Integer)#, db.ForeignKey('User.id'))
    line = db.Column('line', db.Integer)
    comment = db.Column('comment', db.Unicode)
    __table_args__ = (db.PrimaryKeyConstraint(file_id, line),)

    # Commented out relationships for testing purposes
    #file = db.relationship('File', foreign_keys=file_id)
    #user = db.relationship('User', foreign_keys=user_id)


class Assignment(db.Model):
    __tablename__ = "Assignment"
    id = db.Column('id', db.Integer, primary_key=True)
    name = db.Column('name', db.Unicode)
    description = db.Column('description', db.Unicode, default='')
    course_id = db.Column('Course_id', db.Integer, db.ForeignKey('Course.id'))

    course = db.relationship('Course', foreign_keys=course_id)<|MERGE_RESOLUTION|>--- conflicted
+++ resolved
@@ -141,11 +141,10 @@
     assignment = db.relationship('Assignment', foreign_keys=assignment_id)
     user = db.relationship('User', foreign_keys=user_id)
 
-<<<<<<< HEAD
     @property
     def is_graded(self):
         return self.graded
-=======
+
     def add_file_tree(self, db, tree):
         """Add the given tree to the given db.
 
@@ -189,8 +188,6 @@
                         is_directory=False,
                         parent=new_top))
 
->>>>>>> b4c55059
-
 class File(db.Model):
     __tablename__ = "File"
     id = db.Column('id', db.Integer, primary_key=True)
