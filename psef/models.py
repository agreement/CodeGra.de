import os
import enum

from flask_login import UserMixin
<<<<<<< HEAD
from sqlalchemy_utils import PasswordType
=======
from sqlalchemy.sql.expression import or_, null, false
>>>>>>> b4c55059
from sqlalchemy.orm.collections import attribute_mapped_collection

from psef import db, login_manager

permissions = db.Table('roles-permissions',
                       db.Column('permission_id', db.Integer,
                                 db.ForeignKey(
                                     'Permission.id', ondelete='CASCADE')),
                       db.Column('role_id', db.Integer,
                                 db.ForeignKey('Role.id', ondelete='CASCADE')))

course_permissions = db.Table('course_roles-permissions',
                              db.Column('permission_id', db.Integer,
                                        db.ForeignKey(
                                            'Permission.id',
                                            ondelete='CASCADE')),
                              db.Column('course_role_id', db.Integer,
                                        db.ForeignKey(
                                            'Course_Role.id',
                                            ondelete='CASCADE')))

user_course = db.Table('users-courses',
                       db.Column('course_id', db.Integer,
                                 db.ForeignKey(
                                     'Course_Role.id', ondelete='CASCADE')),
                       db.Column('user_id', db.Integer,
                                 db.ForeignKey('User.id', ondelete='CASCADE')))


class Permission(db.Model):
    __tablename__ = 'Permission'
    id = db.Column('id', db.Integer, primary_key=True)
    name = db.Column('name', db.Unicode, unique=True)
    default_value = db.Column('default_value', db.Boolean, default=False)
    course_permission = db.Column('course_permission', db.Boolean)


class CourseRole(db.Model):
    __tablename__ = 'Course_Role'
    id = db.Column('id', db.Integer, primary_key=True)
    name = db.Column('name', db.Unicode)
    course_id = db.Column('Course_id', db.Integer, db.ForeignKey('Course.id'))
    _permissions = db.relationship(
        'Permission',
        collection_class=attribute_mapped_collection('name'),
        secondary=course_permissions)

    course = db.relationship('Course', foreign_keys=course_id)

    def has_permission(self, permission):
        if permission in self._permissions:
            perm = self._permissions[permission]
            return perm.course_permission and not perm.default_value
        else:
            permission = Permission.query.filter_by(name=permission).first()
            if permission is None:
                raise KeyError(
                    'The permission "{}" does not exist'.format(permission))
            else:
                return (permission.default_value and
                        permission.course_permission)


class Role(db.Model):
    __tablename__ = 'Role'
    id = db.Column('id', db.Integer, primary_key=True)
    name = db.Column('name', db.Unicode, unique=True)
    _permissions = db.relationship(
        'Permission',
        collection_class=attribute_mapped_collection('name'),
        secondary=permissions,
        backref=db.backref('roles', lazy='dynamic'))

    def has_permission(self, permission):
        if permission in self._permissions:
            return not self._permissions[permission].course_permission
        else:
            permission = Permission.query.filter_by(name=permission).first()
            if permission is None:
                raise KeyError(
                    'The permission "{}" does not exist'.format(permission))
            else:
                return (permission.default_value and
                        not permission.course_permission)


class User(db.Model, UserMixin):
    __tablename__ = "User"
    id = db.Column('id', db.Integer, primary_key=True)
    name = db.Column('name', db.Unicode)
    active = db.Column('active', db.Boolean, default=True)
    role_id = db.Column('Role_id', db.Integer, db.ForeignKey('Role.id'))
    courses = db.relationship(
        'CourseRole',
        collection_class=attribute_mapped_collection('course.id'),
        secondary=user_course,
        backref=db.backref('users', lazy='dynamic'))
    email = db.Column('email', db.Unicode, unique=True)
    password = db.Column(
        'password',
        PasswordType(schemes=[
            'pbkdf2_sha512',
        ], deprecated=[]),
        nullable=False)

    role = db.relationship('Role', foreign_keys=role_id)

    def has_permission(self, permission, course_id=None):
        if course_id is None:
            return self.role.has_permission(permission)
        else:
            return (course_id in self.courses and
                    self.courses[course_id].has_permission(permission))

    @property
    def is_active(self):
        return self.active

    @staticmethod
    @login_manager.user_loader
    def load_user(user_id):
        return User.query.get(int(user_id))


class Course(db.Model):
    __tablename__ = "Course"
    id = db.Column('id', db.Integer, primary_key=True)
    name = db.Column('name', db.Unicode)


class WorkStateEnum(enum.Enum):
    initial = 0
    started = 1
    done = 2


class Work(db.Model):
    __tablename__ = "Work"
    id = db.Column('id', db.Integer, primary_key=True)
    assignment_id = db.Column('Assignment_id', db.Integer,
                              db.ForeignKey('Assignment.id'))
    user_id = db.Column('User_id', db.Integer, db.ForeignKey('User.id'))
    state = db.Column('state', db.Enum(WorkStateEnum))
    edit = db.Column('edit', db.Integer)

    assignment = db.relationship('Assignment', foreign_keys=assignment_id)
    user = db.relationship('User', foreign_keys=user_id)

    def add_file_tree(self, db, tree):
        """Add the given tree to the given db.

        .. warning::
        The db session is not commited!

        :param db: The db object.
        :param tree: The file tree as described by
                     :py:func:`psef.files.rename_directory_structure`
        :returns: Nothing
        :rtype: None
        """
        assert isinstance(tree, dict)
        return self._add_file_tree(db, tree, None)

    def _add_file_tree(self, db, tree, top):
        def ensure_list(item):
            return item if isinstance(item, list) else [item]

        for new_top, children in tree.items():
            new_top = File(
                work=self,
                is_directory=True,
                name=new_top,
                extension=None,
                parent=top)
            db.session.add(new_top)
            for child in ensure_list(children):
                if isinstance(child, dict):
                    self._add_file_tree(db, child, new_top)
                    continue
                child, filename = child
                name, ext = os.path.splitext(child)
                ext = ext[1:]
                db.session.add(
                    File(
                        work=self,
                        extension=ext,
                        name=name,
                        filename=filename,
                        is_directory=False,
                        parent=new_top))


class File(db.Model):
    __tablename__ = "File"
    id = db.Column('id', db.Integer, primary_key=True)
    work_id = db.Column('Work_id', db.Integer, db.ForeignKey('Work.id'))
    extension = db.Column('extension', db.Unicode)
    name = db.Column('name', db.Unicode)
    filename = db.Column('path', db.Unicode)
    is_directory = db.Column('is_directory', db.Boolean)
    parent_id = db.Column(db.Integer, db.ForeignKey('File.id'))
    parent = db.relationship('File', remote_side=[id], backref='children')

    work = db.relationship('Work', foreign_keys=work_id)

    __table_args__ = (
        db.CheckConstraint(or_(is_directory == false(), extension == null())),
    )


class Comment(db.Model):
    __tablename__ = "Comment"
    file_id = db.Column('File_id', db.Integer)  # , db.ForeignKey('File.id'))
    user_id = db.Column('User_id', db.Integer)  # , db.ForeignKey('User.id'))
    line = db.Column('line', db.Integer)
    comment = db.Column('comment', db.Unicode)
    __table_args__ = (db.PrimaryKeyConstraint(file_id, line), )

    # Commented out relationships for testing purposes
    # file = db.relationship('File', foreign_keys=file_id)
    # user = db.relationship('User', foreign_keys=user_id)


class Assignment(db.Model):
    __tablename__ = "Assignment"
    id = db.Column('id', db.Integer, primary_key=True)
    name = db.Column('name', db.Unicode)
    description = db.Column('description', db.Unicode, default='')
    course_id = db.Column('Course_id', db.Integer, db.ForeignKey('Course.id'))

    course = db.relationship('Course', foreign_keys=course_id)<|MERGE_RESOLUTION|>--- conflicted
+++ resolved
@@ -2,11 +2,8 @@
 import enum
 
 from flask_login import UserMixin
-<<<<<<< HEAD
 from sqlalchemy_utils import PasswordType
-=======
 from sqlalchemy.sql.expression import or_, null, false
->>>>>>> b4c55059
 from sqlalchemy.orm.collections import attribute_mapped_collection
 
 from psef import db, login_manager
