import os
import enum
import uuid
import datetime

from flask_login import UserMixin
from sqlalchemy.sql.expression import or_, and_, func, null, false
from sqlalchemy.orm.collections import attribute_mapped_collection

from psef import db, login_manager
from psef.helpers import get_request_start_time
from sqlalchemy_utils import PasswordType

permissions = db.Table('roles-permissions',
                       db.Column('permission_id', db.Integer,
                                 db.ForeignKey(
                                     'Permission.id', ondelete='CASCADE')),
                       db.Column('role_id', db.Integer,
                                 db.ForeignKey('Role.id', ondelete='CASCADE')))

course_permissions = db.Table('course_roles-permissions',
                              db.Column('permission_id', db.Integer,
                                        db.ForeignKey(
                                            'Permission.id',
                                            ondelete='CASCADE')),
                              db.Column('course_role_id', db.Integer,
                                        db.ForeignKey(
                                            'Course_Role.id',
                                            ondelete='CASCADE')))

user_course = db.Table('users-courses',
                       db.Column('course_id', db.Integer,
                                 db.ForeignKey(
                                     'Course_Role.id', ondelete='CASCADE')),
                       db.Column('user_id', db.Integer,
                                 db.ForeignKey('User.id', ondelete='CASCADE')))


class Permission(db.Model):
    __tablename__ = 'Permission'
    id = db.Column('id', db.Integer, primary_key=True)
    name = db.Column('name', db.Unicode, unique=True, index=True)
    default_value = db.Column('default_value', db.Boolean, default=False)
    course_permission = db.Column('course_permission', db.Boolean, index=True)


class CourseRole(db.Model):
    __tablename__ = 'Course_Role'
    id = db.Column('id', db.Integer, primary_key=True)
    name = db.Column('name', db.Unicode)
    course_id = db.Column('Course_id', db.Integer, db.ForeignKey('Course.id'))
    _permissions = db.relationship(
        'Permission',
        collection_class=attribute_mapped_collection('name'),
        secondary=course_permissions)

    course = db.relationship('Course', foreign_keys=course_id)

    def has_permission(self, permission):
        if isinstance(permission, Permission):
            permission_name = permission.name
        else:
            permission_name = permission

        if permission_name in self._permissions:
            perm = self._permissions[permission_name]
            return perm.course_permission and not perm.default_value
        else:
            if not isinstance(permission, Permission):
                permission = Permission.query.filter_by(
                    name=permission).first()

            if permission is None:
                raise KeyError('The permission "{}" does not exist'.format(
                    permission_name))
            else:
                return (permission.default_value and
                        permission.course_permission)

    def get_all_permissions(self):
        """Get all course permissions for this course role.

        :returns: A name boolean mapping where the name is the name of the
                  permission and the value indicates if this user has this
                  permission.
        :rtype: dict[str, bool]
        """
        perms = Permission.query.filter_by(course_permission=True).all()
        result = {}
        for perm in perms:
            if perm.name in self._permissions:
                result[perm.name] = not perm.default_value
            else:
                result[perm.name] = perm.default_value
        return result


class Role(db.Model):
    __tablename__ = 'Role'
    id = db.Column('id', db.Integer, primary_key=True)
    name = db.Column('name', db.Unicode, unique=True)
    _permissions = db.relationship(
        'Permission',
        collection_class=attribute_mapped_collection('name'),
        secondary=permissions,
        backref=db.backref('roles', lazy='dynamic'))

    def has_permission(self, permission):
        if permission in self._permissions:
            perm = self._permissions[permission]
            return (not perm.default_value) and (not perm.course_permission)
        else:
            permission = Permission.query.filter_by(name=permission).first()
            if permission is None:
                raise KeyError(
                    'The permission "{}" does not exist'.format(permission))
            else:
                return (permission.default_value and
                        not permission.course_permission)

    def get_all_permissions(self):
        """Get all course permissions for this role.

        :returns: A name boolean mapping where the name is the name of the
                  permission and the value indicates if this user has this
                  permission.
        :rtype: dict[str, bool]
        """
        perms = Permission.query.filter_by(course_permission=False).all()
        result = {}
        for perm in perms:
            if perm.name in self._permissions:
                result[perm.name] = not perm.default_value
            else:
                result[perm.name] = perm.default_value
        return result


class User(db.Model, UserMixin):
    __tablename__ = "User"
    id = db.Column('id', db.Integer, primary_key=True)
    name = db.Column('name', db.Unicode)
    active = db.Column('active', db.Boolean, default=True)
    role_id = db.Column('Role_id', db.Integer, db.ForeignKey('Role.id'))
    courses = db.relationship(
        'CourseRole',
        collection_class=attribute_mapped_collection('course.id'),
        secondary=user_course,
        backref=db.backref('users', lazy='dynamic'))
    email = db.Column('email', db.Unicode(collation='NOCASE'), unique=True)
    password = db.Column(
        'password',
        PasswordType(schemes=[
            'pbkdf2_sha512',
        ], deprecated=[]),
        nullable=False)

    role = db.relationship('Role', foreign_keys=role_id)

    def has_permission(self, permission, course_id=None):
        if not self.active:
            return False
        if course_id is None:
            return self.role.has_permission(permission)
        else:
            if isinstance(course_id, Course):
                course_id = course_id.id
            return (course_id in self.courses and
                    self.courses[course_id].has_permission(permission))

<<<<<<< HEAD
    def get_permission_in_courses(self, permission):
        return {
            course_role.course_id: course_role.has_permission(permission)
            for course_role in self.courses.values()
        }
=======
    def has_course_permission_once(self, permission):
        if not isinstance(permission, Permission):
            permission = Permission.query.filter_by(name=permission).first()
        assert permission.course_permission

        course_roles = db.session.query(user_course.c.course_id).join(
            User, User.id == user_course.c.user_id).filter(
                User.id == self.id).subquery('course_roles')
        crp = db.session.query(course_permissions.c.course_role_id).join(
            Permission,
            course_permissions.c.permission_id == Permission.id).filter(
                Permission.id == permission.id).subquery('crp')
        res = db.session.query(course_roles.c.course_id).join(
            crp, course_roles.c.course_id == crp.c.course_role_id)
        link = db.session.query(res.exists()).scalar()

        return (not link) if permission.default_value else link
>>>>>>> e036e0ab

    def get_all_permissions(self, course_id=None):
        if isinstance(course_id, Course):
            course_id = course_id.id

        if course_id is None:
            return self.role.get_all_permissions()
        elif course_id in self.courses:
            return self.courses[course_id].get_all_permissions()
        else:
            return {
                perm.name: False
                for perm in Permission.query.filter_by(course_permission=True)
                .all()
            }

    @property
    def is_active(self):
        return self.active

    @staticmethod
    @login_manager.user_loader
    def load_user(user_id):
        return User.query.get(int(user_id))

    @staticmethod
    def validate_username(username):
        min_len = 3
        if len(username) < min_len:
            return ('use at least {} chars'.format(min_len))
        else:
            return ('')

    @staticmethod
    def validate_password(password):
        min_len = 3
        if len(password) < min_len:
            return ('use at least {} chars'.format(min_len))
        else:
            return ('')

class Course(db.Model):
    __tablename__ = "Course"
    id = db.Column('id', db.Integer, primary_key=True)
    name = db.Column('name', db.Unicode)

    assignments = db.relationship(
        "Assignment", back_populates="course", cascade='all,delete')


class Work(db.Model):
    __tablename__ = "Work"
    id = db.Column('id', db.Integer, primary_key=True)
    assignment_id = db.Column('Assignment_id', db.Integer,
                              db.ForeignKey('Assignment.id'))
    user_id = db.Column('User_id', db.Integer,
                        db.ForeignKey('User.id', ondelete='CASCADE'))
    edit = db.Column('edit', db.Integer)
    grade = db.Column('grade', db.Float, default=None)
    comment = db.Column('comment', db.Unicode, default=None)
    created_at = db.Column(db.DateTime, default=datetime.datetime.utcnow)
    assigned_to = db.Column('assigned_to', db.Integer,
                            db.ForeignKey('User.id'))

    assignment = db.relationship('Assignment', foreign_keys=assignment_id)
    user = db.relationship('User', single_parent=True, foreign_keys=user_id)
    assignee = db.relationship('User', foreign_keys=assigned_to)

    @property
    def is_graded(self):
        raise NotImplementedError()

    def add_file_tree(self, session, tree):
        """Add the given tree to the given db.

        .. warning::
        The db session is not commited!

        :param db: The db object.
        :param tree: The file tree as described by
                     :py:func:`psef.files.rename_directory_structure`
        :returns: Nothing
        :rtype: None
        """
        assert isinstance(tree, dict)
        return self._add_file_tree(session, tree, None)

    def _add_file_tree(self, session, tree, top):
        def ensure_list(item):
            return item if isinstance(item, list) else [item]

        for new_top, children in tree.items():
            new_top = File(
                work=self,
                is_directory=True,
                name=new_top,
                extension=None,
                parent=top)
            session.add(new_top)
            for child in ensure_list(children):
                if isinstance(child, dict):
                    self._add_file_tree(session, child, new_top)
                    continue
                child, filename = child
                name, ext = os.path.splitext(child)
                ext = ext[1:]
                session.add(
                    File(
                        work=self,
                        extension=ext,
                        name=name,
                        filename=filename,
                        is_directory=False,
                        parent=new_top))


class File(db.Model):
    __tablename__ = "File"
    id = db.Column('id', db.Integer, primary_key=True)
    work_id = db.Column('Work_id', db.Integer, db.ForeignKey('Work.id'))
    extension = db.Column('extension', db.Unicode)
    name = db.Column('name', db.Unicode)
    filename = db.Column('path', db.Unicode)
    is_directory = db.Column('is_directory', db.Boolean)
    parent_id = db.Column(db.Integer, db.ForeignKey('File.id'))
    parent = db.relationship(
        'File', remote_side=[id], backref=db.backref('children'))

    work = db.relationship('Work', foreign_keys=work_id)

    __table_args__ = (
        db.CheckConstraint(or_(is_directory == false(), extension == null())),
    )

    def get_filename(self):
        if self.extension is not None and self.extension != "":
            return "{}.{}".format(self.name, self.extension)
        else:
            return self.name

    def list_contents(self):
        if not self.is_directory:
            return {"name": self.get_filename(), "id": self.id}
        else:
            return {
                "name": self.get_filename(),
                "id": self.id,
                "entries": [child.list_contents() for child in self.children]
            }


class LinterComment(db.Model):
    __tablename__ = "LinterComment"
    file_id = db.Column(
        'File_id', db.Integer, db.ForeignKey('File.id'), index=True)
    linter_id = db.Column(db.Unicode, db.ForeignKey('LinterInstance.id'))

    line = db.Column('line', db.Integer)
    linter_code = db.Column('linter_code', db.Unicode)
    comment = db.Column('comment', db.Unicode)
    __table_args__ = (db.PrimaryKeyConstraint(file_id, line, linter_id), )

    linter = db.relationship("LinterInstance", back_populates="comments")
    file = db.relationship('File', foreign_keys=file_id)


class Comment(db.Model):
    __tablename__ = "Comment"
    file_id = db.Column('File_id', db.Integer, db.ForeignKey('File.id'))
    user_id = db.Column('User_id', db.Integer, db.ForeignKey('User.id'))
    line = db.Column('line', db.Integer)
    comment = db.Column('comment', db.Unicode)
    __table_args__ = (db.PrimaryKeyConstraint(file_id, line), )

    file = db.relationship('File', foreign_keys=file_id)
    user = db.relationship('User', foreign_keys=user_id)


@enum.unique
class LinterState(enum.IntEnum):
    running = 1
    done = 2
    crashed = 3


class AssignmentLinter(db.Model):
    __tablename__ = 'AssignmentLinter'
    id = db.Column('id', db.Unicode, nullable=False, primary_key=True)
    name = db.Column('name', db.Unicode)
    tests = db.relationship(
        "LinterInstance",
        back_populates="tester",
        cascade='all,delete',
        order_by='LinterInstance.work_id')
    assignment_id = db.Column('Assignment_id', db.Integer,
                              db.ForeignKey('Assignment.id'))

    assignment = db.relationship('Assignment', foreign_keys=assignment_id)

    @classmethod
    def create_tester(cls, assignment_id, name):
        id = str(uuid.uuid4())
        while db.session.query(
                AssignmentLinter.query.filter(cls.id == id).exists()).scalar():
            id = str(uuid.uuid4())
        self = cls(id=id, assignment_id=assignment_id, name=name)
        tests = []
        sub = db.session.query(
            Work.user_id.label('user_id'),
            func.max(Work.created_at).label('max_date')).group_by(
                Work.user_id).subquery('sub')
        for work in db.session.query(Work).join(
                sub,
                and_(sub.c.user_id == Work.user_id,
                     sub.c.max_date == Work.created_at)).filter(
                         Work.assignment_id == assignment_id).order_by(
                             Work.id).all():
            tests.append(LinterInstance.create_test(work, self))
        self.tests = tests
        return self


class LinterInstance(db.Model):
    __tablename__ = 'LinterInstance'
    id = db.Column('id', db.Unicode, nullable=False, primary_key=True)
    state = db.Column(
        'state',
        db.Enum(LinterState),
        default=LinterState.running,
        nullable=False)
    work_id = db.Column('Work_id', db.Integer, db.ForeignKey('Work.id'))
    tester_id = db.Column(db.Unicode, db.ForeignKey('AssignmentLinter.id'))

    tester = db.relationship("AssignmentLinter", back_populates="tests")
    work = db.relationship('Work', foreign_keys=work_id)

    comments = db.relationship(
        "LinterComment", back_populates="linter", cascade='all,delete')

    @classmethod
    def create_test(cls, work, tester):
        id = str(uuid.uuid4())
        while db.session.query(
                LinterInstance.query.filter(cls.id == id).exists()).scalar():
            id = str(uuid.uuid4())
        return cls(id=id, work=work, tester=tester)

    def to_dict(self):
        return {
            'name': self.work.user.name,
            'state': LinterState(self.state).name,
        }


@enum.unique
class _AssignmentStateEnum(enum.IntEnum):
    hidden = 0
    open = 1
    done = 2


class Assignment(db.Model):
    __tablename__ = "Assignment"
    id = db.Column('id', db.Integer, primary_key=True)
    name = db.Column('name', db.Unicode)
    state = db.Column(
        'state',
        db.Enum(_AssignmentStateEnum),
        default=_AssignmentStateEnum.hidden,
        nullable=False)
    description = db.Column('description', db.Unicode, default='')
    course_id = db.Column('Course_id', db.Integer, db.ForeignKey('Course.id'))
    created_at = db.Column(db.DateTime, default=datetime.datetime.utcnow)
    deadline = db.Column('deadline', db.DateTime)

    course = db.relationship(
        'Course', foreign_keys=course_id, back_populates='assignments')

    @property
    def is_open(self):
        if (self.state == _AssignmentStateEnum.open and
                self.deadline >= get_request_start_time()):
            return True
        return False

    @property
    def is_hidden(self):
        return self.state == _AssignmentStateEnum.hidden

    @property
    def is_closed(self):
        return self.state == _AssignmentStateEnum.closed

    @property
    def is_done(self):
        return self.state == _AssignmentStateEnum.done

    @property
    def state_name(self):
        if self.state == _AssignmentStateEnum.open:
            return 'submitting' if self.is_open else 'grading'
        return _AssignmentStateEnum(self.state).name

    def to_dict(self):
        return {
            'id': self.id,
            'state': self.state_name,
            'open': self.is_open,
            'description': self.description,
            'created_at': self.created_at.isoformat(),
            'deadline': self.deadline.isoformat(),
            'name': self.name,
            'course_name': self.course.name,
            'course_id': self.course_id,
        }

    def set_state(self, state):
        """Update the current state.

        You can update the state to hidden, done or open. A assignment can not
        be updated to 'submitting' or 'grading' as this is an assignment with
        state of 'open' and, respectively, a deadline before or after the
        current time.

        :param str state: The new state, can be 'hidden', 'done' or 'open'
        :rtype: None
        """
        if state == 'open':
            self.state = _AssignmentStateEnum.open
        elif state in {'done', 'hidden'}:
            self.state = _AssignmentStateEnum.__members__[state]
        else:
            raise TypeError()

    def get_all_latest_submissions(self):
        sub = db.session.query(
            Work.user_id.label('user_id'),
            func.max(Work.created_at).label('max_date')).group_by(
                Work.user_id).subquery('sub')
        return db.session.query(Work).join(
            sub,
            and_(sub.c.user_id == Work.user_id,
                 sub.c.max_date == Work.created_at)).filter(
                     Work.assignment_id == self.id).all()


class Snippet(db.Model):
    __tablename__ = 'Snippet'
    id = db.Column('id', db.Integer, primary_key=True)
    key = db.Column('key', db.Unicode, nullable=False)
    value = db.Column('value', db.Unicode, nullable=False)
    user_id = db.Column('User_id', db.Integer, db.ForeignKey('User.id'))

    user = db.relationship('User', foreign_keys=user_id)

    @classmethod
    def get_all_snippets(cls, user):
        return cls.query.filter_by(user_id=user.id).all()

    def to_dict(self):
        return {'key': self.key, 'value': self.value, 'id': self.id}<|MERGE_RESOLUTION|>--- conflicted
+++ resolved
@@ -168,13 +168,12 @@
             return (course_id in self.courses and
                     self.courses[course_id].has_permission(permission))
 
-<<<<<<< HEAD
     def get_permission_in_courses(self, permission):
         return {
             course_role.course_id: course_role.has_permission(permission)
             for course_role in self.courses.values()
         }
-=======
+
     def has_course_permission_once(self, permission):
         if not isinstance(permission, Permission):
             permission = Permission.query.filter_by(name=permission).first()
@@ -192,7 +191,7 @@
         link = db.session.query(res.exists()).scalar()
 
         return (not link) if permission.default_value else link
->>>>>>> e036e0ab
+
 
     def get_all_permissions(self, course_id=None):
         if isinstance(course_id, Course):
