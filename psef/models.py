--- conflicted
+++ resolved
@@ -51,12 +51,7 @@
 
 
 class LTIProvider(db.Model):
-<<<<<<< HEAD
-    """
-    This class defines the handshake with an LTI provider.
-=======
     """This class defines the handshake with an LTI provider.
->>>>>>> c3f76cb3
     """
     __tablename__ = 'LTIProvider'
     id = db.Column('id', db.Integer, primary_key=True)
@@ -68,14 +63,8 @@
 
 
 class AssignmentResult(db.Model):
-<<<<<<< HEAD
-    """
-    The class creates the link between an user and an assignment in the
-    database and the external users LIS sourcedid.
-=======
     """The class creates the link between an :class:`User` and an
     :class:`Assignment` in the database and the external users LIS sourcedid.
->>>>>>> c3f76cb3
     """
     __tablename__ = 'AssignmentResult'
     sourcedid = db.Column('sourcedid', db.Unicode)
@@ -89,18 +78,6 @@
 
 
 class Permission(db.Model):
-<<<<<<< HEAD
-    """
-    This class defines permissions by names that are checked in certain APIs.
-
-    A permission can be a global- or a course- permission. Global permissions
-    describe the ability to do something general, e.g. create a course or the
-    usage of snippets. These permissions are connected to a :class: Role which
-    is hold be a :class: User. Similarly course permissions are bound to a
-    :class: CourseRole. These roles are assigned to users only in the context
-    of a single course. Thus a user can hold different permissions in different
-    courses.
-=======
     """This class defines permissions by names that are checked in certain
     APIs.
 
@@ -111,7 +88,6 @@
     :class:`CourseRole`. These roles are assigned to users only in the context
     of a single :class:`Course`. Thus a user can hold different permissions in
     different courses.
->>>>>>> c3f76cb3
     """
     __tablename__ = 'Permission'
     id = db.Column('id', db.Integer, primary_key=True)
@@ -122,13 +98,8 @@
 
 class CourseRole(db.Model):
     """
-<<<<<<< HEAD
-    A course role is used to describe the abilities of a :class: User in a
-    :class: Course.
-=======
     A course role is used to describe the abilities of a :class:`User` in a
     :class:`Course`.
->>>>>>> c3f76cb3
     """
     __tablename__ = 'Course_Role'
     id = db.Column('id', db.Integer, primary_key=True)
@@ -172,19 +143,6 @@
             pass
 
     def has_permission(self, permission):
-<<<<<<< HEAD
-        """
-        Check whether this course role has the specified permission
-
-        :param permission: The permission or permission name
-        :type permission: Permission or str
-
-        :returns: True if the course role has the permission
-        :rtype: bool
-
-        :raises KeyEror: if the permission parameter is a string and no
-            permission with this name exists
-=======
         """Check whether this course role has the specified
         :class:`Permission`.
 
@@ -195,7 +153,6 @@
 
         :raises KeyEror: If the permission parameter is a string and no
                          permission with this name exists.
->>>>>>> c3f76cb3
         """
         if isinstance(permission, Permission):
             permission_name = permission.name
@@ -218,12 +175,7 @@
                         permission.course_permission)
 
     def get_all_permissions(self):
-<<<<<<< HEAD
-        """
-        Get all course permissions for this course role.
-=======
         """Get all course :class:`permissions` for this course role.
->>>>>>> c3f76cb3
 
         :returns: A name boolean mapping where the name is the name of the
                   permission and the value indicates if this user has this
@@ -241,14 +193,8 @@
 
     @staticmethod
     def get_default_course_roles():
-<<<<<<< HEAD
-        """
-        Get all default course roles as specified in the config and their
-        permissions.
-=======
         """Get all default course roles as specified in the config and their
         permissions (:class:`Permission`).
->>>>>>> c3f76cb3
 
         :returns: A name dict mapping where the name is the name of the course
             role and the dict is name boolean mapping as returned by
@@ -270,13 +216,8 @@
 
 
 class Role(db.Model):
-<<<<<<< HEAD
-    """
-    A role defines the set of global permissions of a :class: User.
-=======
     """A role defines the set of global permissions :class:`Permission` of a
     :class:`User`.
->>>>>>> c3f76cb3
     """
     __tablename__ = 'Role'
     id = db.Column('id', db.Integer, primary_key=True)
@@ -288,19 +229,6 @@
         backref=db.backref('roles', lazy='dynamic'))
 
     def has_permission(self, permission):
-<<<<<<< HEAD
-        """
-        Check whether this role has the specified permission
-
-        :param permission:
-        :type permission: Permission or str
-
-        :returns: Whether the role has the permission or not
-        :rtype: bool
-
-        :raises KeyEror: if the permission parameter is a string and no
-            permission with this name exists
-=======
         """Check whether this role has the specified :class:`Permission`.
 
         :param permission: The permission to check
@@ -310,7 +238,6 @@
 
         :raises KeyEror: If the permission parameter is a string and no
                          permission with this name exists.
->>>>>>> c3f76cb3
         """
         if permission in self._permissions:
             perm = self._permissions[permission]
@@ -343,12 +270,7 @@
 
 
 class User(db.Model, UserMixin):
-<<<<<<< HEAD
-    """
-    This class describes a user of the system.
-=======
     """This class describes a user of the system.
->>>>>>> c3f76cb3
     """
     __tablename__ = "User"
     id = db.Column('id', db.Integer, primary_key=True)
@@ -380,34 +302,20 @@
     role = db.relationship('Role', foreign_keys=role_id)
 
     def has_permission(self, permission, course_id=None):
-<<<<<<< HEAD
-        """
-        Check whether this user has the specified global or course permission.
-=======
         """Check whether this user has the specified global or course
         :class:`Permission`.
 
->>>>>>> c3f76cb3
         To check a course permission the course_id has to be set.
 
         :param permission: The permission or permission name
         :type permission: Permission or str
         :param course_id: The course or course id
         :type course_id: None or int or Course
-<<<<<<< HEAD
-
         :returns: Whether the role has the permission or not
         :rtype: bool
 
-        :raises KeyEror: if the permission parameter is a string and no
-            permission with this name exists
-=======
-        :returns: Whether the role has the permission or not
-        :rtype: bool
-
         :raises KeyEror: If the permission parameter is a string and no
                          permission with this name exists.
->>>>>>> c3f76cb3
         """
         if not self.active:
             return False
@@ -420,14 +328,8 @@
                     self.courses[course_id].has_permission(permission))
 
     def get_permission_in_courses(self, permission):
-<<<<<<< HEAD
-        """
-        Check for a specific course permission in all courses the user is
-        enrolled in.
-=======
         """Check for a specific course :class:`Permission` in all courses
         (:class:`Course) the user is enrolled in.
->>>>>>> c3f76cb3
 
         :param permission: The permission or its name
         :type permission: Permission or str
@@ -473,21 +375,11 @@
         }
 
     def has_course_permission_once(self, permission):
-<<<<<<< HEAD
-        """
-        Check whether this user has the specified course permission in at least
-        one enrolled course.
+        """Check whether this user has the specified course :class:`Permission`
+        in at least one enrolled :class:`Course`.
 
         :param permission: The permission or permission name
         :type permission: Permission or str
-
-=======
-        """Check whether this user has the specified course :class:`Permission`
-        in at least one enrolled :class:`Course`.
-
-        :param permission: The permission or permission name
-        :type permission: Permission or str
->>>>>>> c3f76cb3
         :returns: True if the user has the permission once
         :rtype: bool
         """
@@ -510,14 +402,8 @@
         return (not link) if permission.default_value else link
 
     def get_all_permissions(self, course_id=None):
-<<<<<<< HEAD
-        """
-        Get all global permissions of this user or all course permissions of
-        the user in a specific course.
-=======
         """Get all global permissions (:class:`Permission`) of this user or all
         course permissions of the user in a specific :class:`Course`.
->>>>>>> c3f76cb3
 
         :param permission: The permission or permission name
         :type permission: Permission or str
@@ -554,17 +440,9 @@
 
     @staticmethod
     def validate_username(username):
-<<<<<<< HEAD
-        """
-        Check the validity of the username.
-
-        :param username: The username to check
-        :type username: str
-=======
         """Check the validity of the username.
 
         :param str username: The username to check
->>>>>>> c3f76cb3
         :returns: An error message if the name is invalid, else an empty string
         :rtype: str
         """
@@ -579,16 +457,9 @@
         """
         Check the validity of the password.
 
-<<<<<<< HEAD
-        :param password: The password to check
-        :type password: str
-        :returns: An error message if the password is invalid, else an empty
-            string
-=======
         :param str password: The password to check
         :returns: An error message if the password is invalid, else an empty
                   string
->>>>>>> c3f76cb3
         :rtype: str
         """
         min_len = 3
@@ -599,16 +470,9 @@
 
 
 class Course(db.Model):
-<<<<<<< HEAD
-    """
-    This class describes a course.
-
-    A course can hold a collection of :class: Assignment objects.
-=======
     """This class describes a course.
 
     A course can hold a collection of :class:`Assignment` objects.
->>>>>>> c3f76cb3
     """
     __tablename__ = "Course"
     id = db.Column('id', db.Integer, primary_key=True)
@@ -660,14 +524,8 @@
 
 
 class Work(db.Model):
-<<<<<<< HEAD
-    """
-    This object describes a single work or submission of a :class: User for an
-    :class: Assignment.
-=======
     """This object describes a single work or submission of a :class:`User` for
     an :class:`Assignment`.
->>>>>>> c3f76cb3
     """
     __tablename__ = "Work"
     id = db.Column('id', db.Integer, primary_key=True)
@@ -705,13 +563,8 @@
         return sum(item.points for item in self.selected_items)
 
     def passback_grade(self):
-<<<<<<< HEAD
-        """
-        Initiates a passback of the grade to the LTI consumer.
-=======
         """Initiates a passback of the grade to the LTI consumer via the
         :class:`LTIProvider`.
->>>>>>> c3f76cb3
 
         :returns: Nothing
         :rtype: None
@@ -754,13 +607,7 @@
         .. note:: This also passes back the grade to LTI if this is necessary
             (see :py:func:`passback_grade`).
 
-<<<<<<< HEAD
-        :param Number new_grade: The new grade to set.
-        :type new_grade: float
-
-=======
         :param Number new_grade: The new grade to set
->>>>>>> c3f76cb3
         :returns: Nothing
         :rtype: None
         """
@@ -769,17 +616,6 @@
             self.passback_grade()
 
     def __to_json__(self):
-<<<<<<< HEAD
-        """
-        Returns the JSON serializable representation of this work.
-
-        The representation is based on the permissions of the logged in user.
-        Namely the assignee and feedback attributes are only included if the
-        current user can see them.
-
-        :returns: A dict containing JSON serializable representations of the
-            attributes of this work.
-=======
         """Returns the JSON serializable representation of this work.
 
         The representation is based on the permissions (:class:`Permission`) of
@@ -788,7 +624,6 @@
 
         :returns: A dict containing JSON serializable representations of the
                   attributes of this work.
->>>>>>> c3f76cb3
         :rtype: dict
         """
         item = {
@@ -820,17 +655,9 @@
         .. warning::
         The db session is not commited!
 
-<<<<<<< HEAD
-        :param session: The db session
-        :type session: Session
-        :param tree: The file tree as described by
-                     :py:func:`psef.files.rename_directory_structure`
-        :type tree: dict
-=======
         :param  sqlalchemy.orm.session.Session session: The db session
         :param dict tree: The file tree as described by
                           :py:func:`psef.files.rename_directory_structure`
->>>>>>> c3f76cb3
         :returns: Nothing
         :rtype: None
         """
@@ -838,25 +665,12 @@
         return self._add_file_tree(session, tree, None)
 
     def _add_file_tree(self, session, tree, top):
-<<<<<<< HEAD
-        """
-        Add the given tree to the session with top as parent.
-
-        :param session: The db session
-        :type session: Session
-        :param tree: The file tree as described by
-                     :py:func:`psef.files.rename_directory_structure`
-        :type tree: dict
-        :param top: The parent file
-        :type top: None or File
-=======
         """Add the given tree to the session with top as parent.
 
         :param  sqlalchemy.orm.session.Session session: The db session
         :param dict tree: The file tree as described by
                           :py:func:`psef.files.rename_directory_structure`
         :param File top: The parent file
->>>>>>> c3f76cb3
         :returns: Nothing
         :rtype: None
         """
@@ -912,11 +726,7 @@
     This object describes a file or directory that stored is stored on the
     server.
 
-<<<<<<< HEAD
-    Files are always connected to :class: Work objects. A directory file does
-=======
     Files are always connected to :class:`Work` objects. A directory file does
->>>>>>> c3f76cb3
     not physically exist but is stored only in the database to preserve the
     submitted work structure. Each submission should have a single top level
     file. Each other file in a submission should be directly or indirectly
@@ -940,12 +750,7 @@
     )
 
     def get_filename(self):
-<<<<<<< HEAD
-        """
-        Get the real filename of the file.
-=======
         """Get the real filename of the file.
->>>>>>> c3f76cb3
 
         :returns: The filename of the file
         :rtype: str
@@ -956,12 +761,7 @@
             return self.name
 
     def list_contents(self):
-<<<<<<< HEAD
-        """
-        List the basic file info and the info of its children.
-=======
         """List the basic file info and the info of its children.
->>>>>>> c3f76cb3
 
         If the file is a directory it will return a tree like this:
         ```
@@ -985,11 +785,7 @@
             ]
         }
         ```
-<<<<<<< HEAD
-        Otherwise it will formated like one of the file children of the above
-=======
         Otherwise it will formatted like one of the file children of the above
->>>>>>> c3f76cb3
         tree.
 
         :returns: A tree like above
@@ -1014,17 +810,10 @@
 
 
 class LinterComment(db.Model):
-<<<<<<< HEAD
-    """
-    Describes a comment created by a :class: LinterInstance.
-
-    Like a :class: Comment it is attached to a specific line in a :class: File.
-=======
     """Describes a comment created by a :class:`LinterInstance`.
 
     Like a :class:`Comment` it is attached to a specific line in a
     :class:`File`.
->>>>>>> c3f76cb3
     """
     __tablename__ = "LinterComment"
     file_id = db.Column(
@@ -1050,14 +839,8 @@
 
 
 class Comment(db.Model):
-<<<<<<< HEAD
-    """
-    Describes a comment placed in a :class: File by a :class: User with the
-    ability to grade.
-=======
     """Describes a comment placed in a :class:`File` by a :class:`User` with
     the ability to grade.
->>>>>>> c3f76cb3
 
     A comment is always linked to a specific line in a file.
     """
@@ -1082,12 +865,7 @@
 
 @enum.unique
 class LinterState(enum.IntEnum):
-<<<<<<< HEAD
-    """
-    Describes in what state a :class: LinterInstance is.
-=======
     """Describes in what state a :class:`LinterInstance` is.
->>>>>>> c3f76cb3
     """
     running = 1
     done = 2
@@ -1095,21 +873,12 @@
 
 
 class AssignmentLinter(db.Model):
-<<<<<<< HEAD
-    """
-    The class is used when a linter is used on a :class: Assignment.
-
-    Every :class: Work that is tested is attached by a :class: LinterInstance.
-
-    The name identifies which linter in :py:psef.linters: is used.
-=======
     """The class is used when a linter (see :module:`psef.linters`) is used on
     a :class:`Assignment`.
 
     Every :class:`Work` that is tested is attached by a :class:`LinterInstance`.
 
     The name identifies which :class:`psef.linters.Linter` is used.
->>>>>>> c3f76cb3
     """
     __tablename__ = 'AssignmentLinter'
     id = db.Column('id', db.Unicode, nullable=False, primary_key=True)
@@ -1125,16 +894,6 @@
     assignment = db.relationship('Assignment', foreign_keys=assignment_id)
 
     def __to_json__(self):
-<<<<<<< HEAD
-        """
-        Returns the JSON serializable representation of this class.
-
-        This representation also returns a count of the :class: LinterState of
-        the attached :class: LinterInstance objects.
-
-        :returns: A dict containing JSON serializable representations of the
-            attributes and the test state counts of this LinterAssignment.
-=======
         """Returns the JSON serializable representation of this class.
 
         This representation also returns a count of the :class:`LinterState` of
@@ -1142,7 +901,6 @@
 
         :returns: A dict containing JSON serializable representations of the
                   attributes and the test state counts of this LinterAssignment.
->>>>>>> c3f76cb3
         :rtype: dict
         """
         working = 0
@@ -1167,22 +925,11 @@
 
     @classmethod
     def create_tester(cls, assignment_id, name):
-<<<<<<< HEAD
-        """
-        Create a new instance of this class for a given :class: Assignment with
-        a given :class: linters.Linter.
-
-        :param assignment_id: The id of the assignment
-        :type assignment_id: int
-        :param name: Name of the linter
-        :type name: str
-=======
         """Create a new instance of this class for a given :class:`Assignment`
         with a given :class:psef.linters.Linter.
 
         :param int assignment_id: The id of the assignment
         :param str name: Name of the linter
->>>>>>> c3f76cb3
         :returns: The created AssignmentLinter
         :rtype: AssignmentLinter
         """
@@ -1199,14 +946,8 @@
 
 
 class LinterInstance(db.Model):
-<<<<<<< HEAD
-    """
-    Describes the connection between a :class: AssignmentLinter and a :class:
-    Work.
-=======
     """Describes the connection between a :class:`AssignmentLinter` and a
     :class:`Work`.
->>>>>>> c3f76cb3
     """
     __tablename__ = 'LinterInstance'
     id = db.Column('id', db.Unicode, nullable=False, primary_key=True)
@@ -1243,12 +984,7 @@
 
 @enum.unique
 class _AssignmentStateEnum(enum.IntEnum):
-<<<<<<< HEAD
-    """
-    Describes in what state an :class: Assignment is.
-=======
     """Describes in what state an :class:`Assignment` is.
->>>>>>> c3f76cb3
     """
     hidden = 0
     open = 1
@@ -1256,12 +992,7 @@
 
 
 class Assignment(db.Model):
-<<<<<<< HEAD
-    """
-    This class describes a :class: Course specific assignment.
-=======
     """This class describes a :class:`Course` specific assignment.
->>>>>>> c3f76cb3
     """
     __tablename__ = "Assignment"
     id = db.Column('id', db.Integer, primary_key=True)
@@ -1368,14 +1099,8 @@
             raise TypeError()
 
     def get_all_latest_submissions(self):
-<<<<<<< HEAD
-        """
-        Get a list of all the latest submitted :class: Work by each :class:
-        User who has submitted at least one work for this assignment.
-=======
         """Get a list of all the latest submissions (:class:`Work`) by each
         :class:`User` who has submitted at least one work for this assignment.
->>>>>>> c3f76cb3
 
         :returns: The latest submissions
         :rtype: list of Work
@@ -1392,13 +1117,8 @@
 
 
 class Snippet(db.Model):
-<<<<<<< HEAD
-    """
-    Describes a :class: User specified mapping from a keyword to some string.
-=======
     """Describes a :class:`User` specified mapping from a keyword to some
     string.
->>>>>>> c3f76cb3
     """
     __tablename__ = 'Snippet'
     id = db.Column('id', db.Integer, primary_key=True)
@@ -1425,18 +1145,10 @@
 
 
 class RubricRow(db.Model):
-<<<<<<< HEAD
-    """
-    Describes a row of some rubric.
-
-    This class forms the link between :class: Assignment and :class: RubricItem
-    and holds information about the row.
-=======
     """Describes a row of some rubric.
 
     This class forms the link between :class:`Assignment` and
     :class:`RubricItem` and holds information about the row.
->>>>>>> c3f76cb3
     """
     __tablename__ = 'RubricRow'
     id = db.Column('id', db.Integer, primary_key=True)
@@ -1458,14 +1170,8 @@
 
 
 class RubricItem(db.Model):
-<<<<<<< HEAD
-    """
-    This class holds the information about a single option/item in a :class:
-    RubricRow.
-=======
     """This class holds the information about a single option/item in a
     :class:`RubricRow`.
->>>>>>> c3f76cb3
     """
     __tablename__ = 'RubricItem'
     id = db.Column('id', db.Integer, primary_key=True)
