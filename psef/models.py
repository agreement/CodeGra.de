--- conflicted
+++ resolved
@@ -9,12 +9,8 @@
 from sqlalchemy.sql.expression import or_, and_, func, null, false
 from sqlalchemy.orm.collections import attribute_mapped_collection
 
-<<<<<<< HEAD
+import psef.auth as auth
 from psef import db, app, login_manager
-=======
-import psef.auth as auth
-from psef import db, login_manager
->>>>>>> 30617f31
 from psef.helpers import get_request_start_time
 
 permissions = db.Table('roles-permissions',
@@ -131,7 +127,7 @@
             perms_set = set(c['permissions'])
             for perm in perms:
                 if ((perm.default_value and perm.name not in perms_set) or
-                        (not perm.default_value and perm.name in perms_set)):
+                    (not perm.default_value and perm.name in perms_set)):
                     r_perms[perm.name] = perm
 
             res[name] = r_perms
@@ -358,7 +354,6 @@
     def is_graded(self):
         raise NotImplementedError()
 
-<<<<<<< HEAD
     @property
     def grade(self):
         return self._grade
@@ -379,7 +374,7 @@
                      'courses/{}/assignments/{}/submissions/{}').format(
                          app.config['EXTERNAL_URL'], self.assignment.course_id,
                          self.assignment_id, self.id))
-=======
+
     def __to_json__(self):
         item = {
             'id': self.id,
@@ -396,7 +391,6 @@
             item['grade'] = '-'
             item['comment'] = '-'
         return item
->>>>>>> 30617f31
 
     def add_file_tree(self, session, tree):
         """Add the given tree to the given db.
