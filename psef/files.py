--- conflicted
+++ resolved
@@ -10,12 +10,8 @@
 from werkzeug.datastructures import FileStorage
 
 import archive
-<<<<<<< HEAD
 from psef import app, blackboard
-=======
-from psef import app
 from psef.errors import APICodes, APIException
->>>>>>> f69044a2
 
 _known_archive_extensions = tuple(archive.extension_map.keys())
 
@@ -232,13 +228,16 @@
     :rtype: list
     """
     tmpdir = extract_to_temp(file)
-    info_files = filter(None, [_bb_txt_format.match(f) for f in os.listdir(tmpdir)])
+    info_files = filter(None, [_bb_txt_format.match(f)
+                               for f in os.listdir(tmpdir)])
     submissions = []
     for info_file in info_files:
         files = []
-        info = blackboard.parse_info_file(os.path.join(tmpdir, info_file.string))
+        info = blackboard.parse_info_file(
+            os.path.join(tmpdir, info_file.string))
         for file in info.files:
-            files.append(FileStorage(stream=open(os.path.join(tmpdir, file.name), mode='rb'), filename=file.original_name))
+            files.append(FileStorage(stream=open(os.path.join(
+                tmpdir, file.name), mode='rb'), filename=file.original_name))
         tree = process_files(files)
         map(lambda f: f.close(), files)
         submissions.append((info, tree))
