--- conflicted
+++ resolved
@@ -6,11 +6,7 @@
     },
     {
         "name": "TA",
-<<<<<<< HEAD
-        "permissions": ["can_submit_own_work", "can_grade_work", "can_see_others_work", "can_view_files", "can_see_grade_before_open", "can_use_linter"],
-=======
-        "permissions": ["can_submit_own_work", "can_grade_work", "can_see_others_work", "can_view_files", "can_see_grade_before_open", "can_manage_course"],
->>>>>>> 4023089e
+        "permissions": ["can_submit_own_work", "can_grade_work", "can_see_others_work", "can_view_files", "can_see_grade_before_open", "can_manage_course", "can_use_linter"],
         "course": "Project Software Engineering"
     },
     {
@@ -20,11 +16,7 @@
     },
     {
         "name": "TA",
-<<<<<<< HEAD
-        "permissions": ["can_submit_own_work", "can_grade_work", "can_see_others_work", "can_view_files", "can_see_grade_before_open", "can_use_linter"],
-=======
-        "permissions": ["can_submit_own_work", "can_grade_work", "can_see_others_work", "can_view_files", "can_see_grade_before_open", "can_manage_course"],
->>>>>>> 4023089e
+        "permissions": ["can_submit_own_work", "can_grade_work", "can_see_others_work", "can_view_files", "can_see_grade_before_open", "can_manage_course", "can_use_linter"],
         "course": "Besturingssystemen"
     },
     {
@@ -39,11 +31,7 @@
     },
     {
         "name": "TA",
-<<<<<<< HEAD
-        "permissions": ["can_submit_own_work", "can_grade_work", "can_see_others_work", "can_view_files", "can_see_grade_before_open", "can_use_linter"],
-=======
-        "permissions": ["can_submit_own_work", "can_grade_work", "can_see_others_work", "can_view_files", "can_see_grade_before_open", "can_manage_course"],
->>>>>>> 4023089e
+        "permissions": ["can_submit_own_work", "can_grade_work", "can_see_others_work", "can_view_files", "can_see_grade_before_open", "can_manage_course", "can_use_linter"],
         "course": "Programmeertalen"
     },
 
@@ -59,11 +47,7 @@
     },
     {
         "name": "TA",
-<<<<<<< HEAD
-        "permissions": ["can_submit_own_work", "can_grade_work", "can_see_others_work", "can_view_files", "can_see_grade_before_open", "can_use_linter"],
-=======
-        "permissions": ["can_submit_own_work", "can_grade_work", "can_see_others_work", "can_view_files", "can_see_grade_before_open", "can_manage_course"],
->>>>>>> 4023089e
+        "permissions": ["can_submit_own_work", "can_grade_work", "can_see_others_work", "can_view_files", "can_see_grade_before_open", "can_manage_course", "can_use_linter"],
         "course": "Inleiding Programmeren"
     }
 ]