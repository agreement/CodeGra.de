--- conflicted
+++ resolved
@@ -55,7 +55,6 @@
                 {{item.value ? item.value : '-'}}
             </template>
             <template slot="state" scope="item">
-<<<<<<< HEAD
                 <b-popover placement="top" triggers="hover" content="Hidden"
                     v-if="item.item.state == assignmentState.HIDDEN">
                     <icon name="eye-slash"></icon>
@@ -72,12 +71,6 @@
                     v-else-if="item.item.state == assignmentState.DONE">
                     <icon name="check"></icon>
                 </b-popover>
-=======
-                <icon name="eye-slash" v-if="item.item.state == assignmentState.HIDDEN"></icon>
-                <icon name="clock-o" v-if="item.item.state == assignmentState.SUBMITTING"></icon>
-                <icon name="pencil" v-else-if="item.item.state == assignmentState.GRADING"></icon>
-                <icon name="check" v-else-if="item.item.state == assignmentState.DONE"></icon>
->>>>>>> b212d714
             </template>
             <template slot="empty">
                 No results found.
@@ -87,12 +80,6 @@
 </template>
 
 <script>
-<<<<<<< HEAD
-import { bButton, bButtonGroup, bFormInput, bInputGroup, bPopover, bTable } from
-    'bootstrap-vue/lib/components';
-
-=======
->>>>>>> b212d714
 import Icon from 'vue-awesome/components/Icon';
 import 'vue-awesome/icons/eye-slash';
 import 'vue-awesome/icons/clock-o';
@@ -217,15 +204,6 @@
 
     components: {
         Icon,
-<<<<<<< HEAD
-        bButton,
-        bButtonGroup,
-        bFormInput,
-        bInputGroup,
-        bPopover,
-        bTable,
-=======
->>>>>>> b212d714
     },
 };
 </script>