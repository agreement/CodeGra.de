--- conflicted
+++ resolved
@@ -1,10 +1,9 @@
 <template>
     <b-card v-if="(done && !editing)">
-<<<<<<< HEAD
-    <div v-on:click="changeFeedback()" :style="{'min-height': '1em'}">
-      <div v-html="newlines(escape(internalFeedback))">
+      <div v-on:click="changeFeedback()" :style="{'min-height': '1em'}">
+        <div v-html="newlines(escape(internalFeedback))">
+        </div>
       </div>
-    </div>
     </b-card>
     <div v-else>
       <b-collapse class="collapsep flex-container" ref="snippetDialog" :id="`collapse${line}`">
@@ -30,32 +29,15 @@
             <icon name="plus" aria-hidden="true"></icon>
           </b-btn>
           <b-button variant="danger" @click="cancelFeedback">
-            <icon name="times" aria-hidden="true"></icon>
+            <icon name="refresh" spin v-if="deletingFeedback"></icon>
+            <icon name="times" aria-hidden="true" v-else></icon>
           </b-button>
         </b-input-group-button>
         <b-input-group-button class="submit-feedback">
           <b-button variant="primary" @click="submitFeedback">
-            <icon name="check" aria-hidden="true"></icon>
+            <icon name="refresh" spin v-if="submittingFeedback"></icon>
+            <icon name="check" aria-hidden="true" v-else></icon>
           </b-button>
-=======
-      <div v-on:click="changeFeedback" :style="{'min-height': '1em'}">
-        {{ internalFeedback }}
-      </div>
-    </b-card>
-    <b-input-group v-else>
-        <b-form-input ref="field" v-model="internalFeedback"></b-form-input>
-        <b-input-group-button>
-            <b-button variant="default" @click="cancelFeedback()">
-                <icon name="refresh" spin v-if="deletingFeedback"></icon>
-                <icon name="times" aria-hidden="true" v-else></icon>
-            </b-button>
-        </b-input-group-button>
-        <b-input-group-button>
-            <b-button variant="primary" @click="submitFeedback()">
-              <icon name="refresh" spin v-if="submittingFeedback"></icon>
-              <icon name="check" aria-hidden="true" v-else></icon>
-            </b-button>
->>>>>>> 6202ac7e
         </b-input-group-button>
       </b-input-group>
     </div>
@@ -84,15 +66,12 @@
         return {
             internalFeedback: this.feedback,
             done: true,
-<<<<<<< HEAD
             error: '',
             snippetKey: '',
             pending: false,
             snippetDone: false,
-=======
             deletingFeedback: false,
             submittingFeedback: false,
->>>>>>> 6202ac7e
         };
     },
     mounted() {
@@ -100,9 +79,10 @@
     },
     methods: {
         changeFeedback() {
-<<<<<<< HEAD
-            this.done = false;
-            setTimeout(() => this.$refs.field.focus(), 50);
+            if (this.editable) {
+                this.done = false;
+                this.$nextTick(() => this.$refs.field.focus(), 50);
+            }
         },
         submitFeedback() {
             if (this.internalFeedback === '') {
@@ -110,26 +90,15 @@
                 return;
             }
             this.$emit('feedbackChange', this.internalFeedback);
-=======
-            if (this.editable) {
-                this.done = false;
-                this.$refs.field.focus();
-            }
-        },
-        submitFeedback() {
             this.submittingFeedback = true;
->>>>>>> 6202ac7e
             this.$http.put(`/api/v1/code/${this.fileId}/comments/${this.line}`,
                 {
                     comment: this.internalFeedback,
                 },
             ).then(() => {
-<<<<<<< HEAD
                 this.snippetKey = '';
-=======
                 this.$emit('feedbackChange', this.internalFeedback);
                 this.submittingFeedback = false;
->>>>>>> 6202ac7e
                 this.done = true;
             });
         },
@@ -140,24 +109,19 @@
             return String(text).replace(entityRE, entity => entityMap[entity]);
         },
         cancelFeedback() {
-<<<<<<< HEAD
+            this.snippetKey = '';
             if (this.feedback !== '') {
-                this.$http.delete(`/api/v1/code/${this.fileId}/comments/${this.line}`)
-                    .then(() => {
-                    }, () => null);
-            }
-            this.snippetKey = '';
-            this.$emit('cancel', this.line);
-=======
-            this.deletingFeedback = true;
-            const done = () => {
                 this.deletingFeedback = true;
+                const done = () => {
+                    this.deletingFeedback = true;
+                    this.$emit('cancel', this.line);
+                };
+                this.$http
+                    .delete(`/api/v1/code/${this.fileId}/comments/${this.line}`)
+                    .then(done, done);
+            } else {
                 this.$emit('cancel', this.line);
-            };
-            this.$http
-                .delete(`/api/v1/code/${this.fileId}/comments/${this.line}`)
-                .then(done, done);
->>>>>>> 6202ac7e
+            }
         },
         expandSnippet(event) {
             const field = this.$refs.field;
