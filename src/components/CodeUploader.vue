<template>
    <form ref="fileInput">
        <b-form-fieldset :feedback="error">
            <b-input-group>
                <b-input-group-button>
                <b-button :disabled="!hasFile" :variant="error ? 'danger' : (done ? 'success' : 'primary')" @click.native="submit" >
                    <icon scale=1 name="exclamation-triangle" v-if="error"></icon>
                    <loader scale=1 v-else-if="pending"></loader>
                    <icon scale=1 name="check" v-else-if="done"></icon>
                    <span v-else>Submit</span>
                </b-button>
                </b-input-group-button>
                <b-form-file name="file" placeholder="click or drop file" v-model="file" @change="change"></b-form-file>
            </b-input-group>
        </b-form-fieldset>
    </form>
</template>

<script>
<<<<<<< HEAD
    import Dropzone from 'vue2-dropzone';
    import Icon from 'vue-awesome/components/Icon';
    import 'vue-awesome/icons/times';
    import 'vue-awesome/icons/refresh';
=======
import { bInputGroup, bFormFile, bButton, bFormFieldset } from 'bootstrap-vue/lib/components';

import Icon from 'vue-awesome/components/Icon';
import 'vue-awesome/icons/check';
import 'vue-awesome/icons/exclamation-triangle';

import Loader from './Loader';

>>>>>>> 3eb3432c

export default {
    name: 'blackboard-uploader',

<<<<<<< HEAD
        components: {
            Dropzone,
            Icon,
=======
    props: {
        assignment: {
            type: Object,
            default: null,
>>>>>>> 3eb3432c
        },
    },

    computed: {
        action: function action() {
            return this.assignment ? `/api/v1/assignments/${this.assignment.id}/submission` : null;
        },
    },

    data() {
        return {
            file: null,
            done: false,
            pending: false,
            error: '',
            hasFile: false,
        };
    },

    methods: {
        change: function change() {
            this.error = '';
            this.hasFile = true;
        },

        submit: function submit() {
            this.pending = true;
            const formData = new FormData(this.$refs.fileInput);
            this.$http.post(this.action, formData).then((response) => {
                this.done = true;
                this.pending = false;
                this.$router.push({ name: 'submission', params: { submissionId: response.data.id } });

                this.$nextTick(() => setTimeout(() => {
                    this.done = false;
                }, 1000));
            }, (err) => {
                console.dir(err);
                this.error = 'Something went wrong';
                this.pending = false;
            });
        },
    },

    components: {
        Icon,
        Loader,
        bFormFieldset,
        bInputGroup,
        bFormFile,
        bButton,
    },
};
</script>
<|MERGE_RESOLUTION|>--- conflicted
+++ resolved
@@ -17,13 +17,6 @@
 </template>
 
 <script>
-<<<<<<< HEAD
-    import Dropzone from 'vue2-dropzone';
-    import Icon from 'vue-awesome/components/Icon';
-    import 'vue-awesome/icons/times';
-    import 'vue-awesome/icons/refresh';
-=======
-import { bInputGroup, bFormFile, bButton, bFormFieldset } from 'bootstrap-vue/lib/components';
 
 import Icon from 'vue-awesome/components/Icon';
 import 'vue-awesome/icons/check';
@@ -31,21 +24,13 @@
 
 import Loader from './Loader';
 
->>>>>>> 3eb3432c
+export default {
+    name: 'code-uploader',
 
-export default {
-    name: 'blackboard-uploader',
-
-<<<<<<< HEAD
-        components: {
-            Dropzone,
-            Icon,
-=======
     props: {
         assignment: {
             type: Object,
             default: null,
->>>>>>> 3eb3432c
         },
     },
 
@@ -93,10 +78,6 @@
     components: {
         Icon,
         Loader,
-        bFormFieldset,
-        bInputGroup,
-        bFormFile,
-        bButton,
     },
 };
-</script>
+</script>