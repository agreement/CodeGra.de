--- conflicted
+++ resolved
@@ -4,45 +4,13 @@
             <li v-on:click="addFeedback($event, i)" v-for="(line, i) in highlighted_code">
                 <code v-html="line"></code>
 
-<<<<<<< HEAD
-                <div class="card" v-if="!editable" v-show="feedback[i]">
-                    <div class="card-block">
-                        {{ feedback[i] }}
-                    </div>
-=======
-                <div class="feedback" v-if="!editable && feedback[i]">
+                <b-card v-if="!editable && feedback[i]">
                     {{ feedback[i] }}
->>>>>>> 0c36847c
-                </div>
+                </b-card>
 
                 <b-input-group v-if="editable && feedback[i] != null">
                     <b-form-input v-model="feedback[i]"></b-form-input>
 
-<<<<<<< HEAD
-                    <div class="input-group-btn">
-                        <button type="button" class="btn btn-default"
-                            v-on:click="cancelFeedback($event, i)">
-                            <icon name="times" aria-hidden="true"></icon>
-                        </button>
-                    </div>
-                    <div class="input-group-btn">
-                        <button type="button" class="btn btn-primary"
-                            v-on:click="submitFeedback($event, i)">
-                            <icon name="check" aria-hidden="true"></icon>
-                        </button>
-                    </div>
-                </div>
-
-                <icon name="plus" class="add-feedback" v-if="editable"
-                    v-show="feedback[i] == null" v-on:click="addFeedback($event, i)">
-                </icon>
-            </li>
-        </ol>
-        <div class="input-group">
-            <button type="button" class="btn btn-primary"
-                v-on:click="submitAllFeedback($event)">Submit All</button>
-        </div>
-=======
                     <b-input-group-button>
                         <b-button variant="default" v-on:click="cancelFeedback($event, i)">
                             <icon name="times" aria-hidden="true"></icon>
@@ -59,7 +27,6 @@
                     v-on:click="addFeedback($event, i)"></icon>
             </li>
         </ol>
->>>>>>> 0c36847c
     </div>
 </template>
 
@@ -154,31 +121,18 @@
 </script>
 
 <style lang="less" scoped>
-<<<<<<< HEAD
-@linenr-width: 60px;
-
-=======
->>>>>>> 0c36847c
 ol {
     position: relative;
     font-family: monospace;
     font-size: small;
     margin: 0;
-<<<<<<< HEAD
     padding: 0;
-    padding-left: @linenr-width;
-=======
     padding-left: 4rem;
->>>>>>> 0c36847c
 }
 
 li {
     padding-left: 1em;
-<<<<<<< HEAD
     padding-right: 1em;
-=======
-}
->>>>>>> 0c36847c
 
     .editable & {
         cursor: pointer;
