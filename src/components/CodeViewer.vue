--- conflicted
+++ resolved
@@ -148,16 +148,11 @@
         },
 
         visualizeWhitespace(line) {
-<<<<<<< HEAD
-            return line.replace(/^[ \t]*/g, match =>
-                `<span style="opacity:0.2;color:#000;">${match.replace(/ /g, '&middot;').replace(/\t/g, '--->')}</span>`);
-=======
             const replacer = match =>
                 `<span class="whitespace">${match.replace(/ /g, '&middot;').replace(/\t/g, '&#8213;&#8213;&#8213;&#10230;')}</span>`;
 
             // Replace line start and line end
             return line.replace(/^[ \t]*/g, replacer).replace(/[ \t]*$/g, replacer);
->>>>>>> 6ebed641
         },
 
         // Given a file-tree object as returned by the API, generate an
