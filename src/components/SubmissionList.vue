<template>
  <div>
    <div class="justify-content-centermy-1 row">

      <b-form-fieldset horizontal label="" class="col-10" :label-size="1">
        <b-form-input v-model="filter" placeholder="Type to Search" v-on:keyup.enter="submit"></b-form-input>
      </b-form-fieldset>

      <b-form-checkbox v-model="latestOnly" class="col-2 text-right"
          v-if="latest.length !== submissions.length" checked="latestOnly" v-on:change="submit">
        Latest only
      </b-form-checkbox>
    </div>

    <!-- Main table element -->
    <b-table striped hover
             v-on:row-clicked='gotoSubmission'
             :items="latestOnly ? latest : submissions"
             :fields="fields"
             :current-page="currentPage"
             :filter="filter">
      <template slot="user_name" scope="item">
        {{item.value ? item.value : '-'}}
      </template>
      <template slot="grade" scope="item">
        {{item.value ? item.value : '-'}}
      </template>
      <template slot="created_at" scope="item">
        {{item.value ? item.value : '-'}}
      </template>
    </b-table>
  </div>
</template>

<script>
export default {
    name: 'submission-list',

    props: {
        submissions: {
            type: Array,
            default: [],
        },
    },

    data() {
        return {
            latestOnly: true,
            currentPage: 1,
            filter: null,
            latest: [],
            fields: {
                user_name: {
                    label: 'User',
                    sortable: true,
                },
                grade: {
                    label: 'Grade',
                    sortable: true,
                },
                created_at: {
                    label: 'Created at',
                    sortable: true,
                },
            },
        };
    },

    mounted() {
<<<<<<< HEAD
        this.$http.get(`/api/v1/assignments/${this.assignmentId}/submissions/`).then((data) => {
            this.submissions = data.data;
        });
    },

    methods: {
        submissionURL(submission) {
            return `#/assignments/${this.assignmentId}/submissions/${submission.id}`;
=======
        if (this.$route.query.latest === null) {
            this.latestOnly = true;
        } else {
            this.latestOnly = this.$route.query.latest === 'true';
        }
        this.filter = this.$route.query.q;
        this.updateSubmissions(null);
    },

    watch: {
        submissions() {
            this.updateSubmissions();
        },
    },

    methods: {
        updateSubmissions() {
            this.latest = [];
            const seen = {};
            const len = this.submissions.length;
            for (let i = 0; i < len; i += 1) {
                if (seen[this.submissions[i].user_id] !== true) {
                    this.latest.push(this.submissions[i]);
                    seen[this.submissions[i].user_id] = true;
                }
            }
        },

        gotoSubmission(sub) {
            this.submit();
            this.$emit('goto', sub);
        },

        submit() {
            const query = { latest: this.latestOnly };
            if (this.filter) {
                query.q = this.filter;
            }
            this.$router.replace({ query });
>>>>>>> 2836aaa7
        },
    },
};
</script>

<style lang="less">
.table {
    position: relative;

    tbody:empty::after {
        content: 'No results found!';
        text-align: center;
        position: absolute;
        left: 0;
        right: 0;
        padding: .75rem;
        background: #eceeef;
    }

    tr {
        cursor: pointer;
    }
}

.custom-checkbox {
    font-size: 0.95em;
}
</style><|MERGE_RESOLUTION|>--- conflicted
+++ resolved
@@ -67,16 +67,6 @@
     },
 
     mounted() {
-<<<<<<< HEAD
-        this.$http.get(`/api/v1/assignments/${this.assignmentId}/submissions/`).then((data) => {
-            this.submissions = data.data;
-        });
-    },
-
-    methods: {
-        submissionURL(submission) {
-            return `#/assignments/${this.assignmentId}/submissions/${submission.id}`;
-=======
         if (this.$route.query.latest === null) {
             this.latestOnly = true;
         } else {
@@ -116,7 +106,6 @@
                 query.q = this.filter;
             }
             this.$router.replace({ query });
->>>>>>> 2836aaa7
         },
     },
 };
