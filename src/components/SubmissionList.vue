<template>
    <div class="submission-list">
        <b-form-fieldset>
            <b-input-group>
                <b-form-input v-model="filter" placeholder="Type to Search" @keyup.enter="submit"></b-form-input>

                <b-form-checkbox class="input-group-addon" v-model="latestOnly" @change="submit"
                    v-if="latest.length !== submissions.length">
                    Latest only
                </b-form-checkbox>

                <b-form-checkbox class="input-group-addon" v-model="mineOnly" @change="submit"
                    v-if="assigneeFilter">
                    Assigned to me
                </b-form-checkbox>
            </b-input-group>
        </b-form-fieldset>

        <b-table striped hover
            v-on:row-clicked='gotoSubmission'
            :items="latestOnly ? latest : submissions"
            :fields="fields"
            :current-page="currentPage"
            :filter="filterItems"
            :show-empty="true">
            <template slot="user" scope="item">
                {{item.value.name ? item.value.name : '-'}}
            </template>
            <template slot="grade" scope="item">
                {{item.value ? item.value : '-'}}
            </template>
            <template slot="created_at" scope="item">
                {{item.value ? item.value : '-'}}
            </template>
            <template slot="assignee" scope="item">
                {{item.value ? item.value : '-'}}
            </template>
        </b-table>
    </div>
</template>

<script>
import { mapActions, mapGetters } from 'vuex';
import { bInputGroupButton, bFormCheckbox } from 'bootstrap-vue/lib/components';

export default {
    name: 'submission-list',

    props: {
        submissions: {
            type: Array,
            default: [],
        },
    },

    data() {
        return {
            latestOnly: this.$route.query.latest !== 'false',
            mineOnly: this.$route.query.mine !== 'false',
            currentPage: 1,
            filter: this.$route.query.q || '',
            latest: this.getLatest(this.submissions),
            fields: {
                user: {
                    label: 'User',
                    sortable: true,
                },
                grade: {
                    label: 'Grade',
                    sortable: true,
                },
                created_at: {
                    label: 'Created at',
                    sortable: true,
                },
                assignee: {
                    label: 'Assigned to',
                    sortable: true,
                },
            },
            assigneeFilter: false,
        };
    },

    computed: {
        courseId() {
            return this.$route.params.courseId;
        },

        ...mapGetters('user', {
            userId: 'id',
            userName: 'name',
        }),
    },

    watch: {
        submissions(submissions) {
            this.latest = this.getLatest(submissions);
        },
    },

    mounted() {
        this.hasPermission('can_submit_own_work').then((perm) => {
            this.assigneeFilter = !perm && this.submissions.some(s => s.assignee);
        });
    },

    methods: {
<<<<<<< HEAD
        getLatest(submissions) {
            const seen = [];
            return submissions.filter((item) => {
                const ret = !seen[item.user_id];
                seen[item.user_id] = true;
                return ret;
            });
=======
        updateSubmissions() {
            this.latest = [];
            const seen = {};
            const len = this.submissions.length;
            for (let i = 0; i < len; i += 1) {
                if (seen[this.submissions[i].user.id] !== true) {
                    this.latest.push(this.submissions[i]);
                    seen[this.submissions[i].user.id] = true;
                }
            }
>>>>>>> eae81d8e
        },

        gotoSubmission(submission) {
            this.submit();
            this.$router.push({
                name: 'submission',
                params: { submissionId: submission.id },
            });
        },

        submit() {
            const query = {
                latest: this.latestOnly,
                mine: this.mineOnly,
            };
            if (this.filter) {
                query.q = this.filter;
            }
            this.$router.replace({ query });
        },

        filterItems(item) {
            if ((this.latestOnly && !this.latest.includes(item)) ||
                // TODO: change to user id
                (this.assigneeFilter && this.mineOnly && item.assignee !== this.userName)) {
                return false;
            } else if (!this.filter) {
                return true;
            }

            const terms = {
                user_name: item.user_name.toLowerCase(),
                grade: (item.grade || 0).toString(),
                created_at: item.created_at,
                assignee: item.assignee.toLowerCase(),
            };
            return this.filter.toLowerCase().split(' ').every(word =>
                Object.keys(terms).some(key =>
                    terms[key].indexOf(word) >= 0));
        },

        hasPermission(perm) {
            return this.u_hasPermission({ name: perm, course_id: this.courseId });
        },

        ...mapActions({
            u_hasPermission: 'user/hasPermission',
        }),
    },

    components: {
        bInputGroupButton,
        bFormCheckbox,
    },
};
</script><|MERGE_RESOLUTION|>--- conflicted
+++ resolved
@@ -106,7 +106,6 @@
     },
 
     methods: {
-<<<<<<< HEAD
         getLatest(submissions) {
             const seen = [];
             return submissions.filter((item) => {
@@ -114,18 +113,6 @@
                 seen[item.user_id] = true;
                 return ret;
             });
-=======
-        updateSubmissions() {
-            this.latest = [];
-            const seen = {};
-            const len = this.submissions.length;
-            for (let i = 0; i < len; i += 1) {
-                if (seen[this.submissions[i].user.id] !== true) {
-                    this.latest.push(this.submissions[i]);
-                    seen[this.submissions[i].user.id] = true;
-                }
-            }
->>>>>>> eae81d8e
         },
 
         gotoSubmission(submission) {
