--- conflicted
+++ resolved
@@ -16,7 +16,6 @@
             </b-input-group>
         </b-form-fieldset>
         <submissions-exporter v-if="canDownload && submissions.length"
-          :submissions="submissions"
           :table="getTable"
           :filename="exportFilename">
             Export feedback
@@ -48,11 +47,7 @@
 
 <script>
 import { mapActions, mapGetters } from 'vuex';
-<<<<<<< HEAD
-import { bInputGroupButton, bFormCheckbox } from 'bootstrap-vue/lib/components';
 import SubmissionsExporter from './SubmissionsExporter';
-=======
->>>>>>> d102423e
 
 export default {
     name: 'submission-list',
@@ -185,14 +180,9 @@
             u_hasPermission: 'user/hasPermission',
         }),
     },
-<<<<<<< HEAD
 
     components: {
-        bInputGroupButton,
-        bFormCheckbox,
         SubmissionsExporter,
     },
-=======
->>>>>>> d102423e
 };
 </script>