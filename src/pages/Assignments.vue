--- conflicted
+++ resolved
@@ -1,18 +1,9 @@
 <template>
     <div class="page assignments">
-<<<<<<< HEAD
-        <div class="row justify-content-center">
-            <loader class="col-md-10 text-center" v-if="loading"></loader>
-            <div class="col-md-10" v-else>
-                <h1>Assignments</h1>
-                <assignment-list :assignments="assignments" :canSeeHidden="canSeeHidden"></assignment-list>
-            </div>
-=======
         <loader class="text-center" v-if="loading"></loader>
         <div v-else>
             <h1>Assignments</h1>
-            <assignment-list :assignments="assignments"></assignment-list>
->>>>>>> a6cdb517
+            <assignment-list :assignments="assignments" :canSeeHidden="canSeeHidden"></assignment-list>
         </div>
     </div>
 </template>
