<template>
    <div class="page assignments">
<<<<<<< HEAD
        <div class="justify-content-center">
            <loader class="col-md-12 text-center" v-if="loading"></loader>
            <div class="col-md-12" v-else>
=======
        <div class="row justify-content-center">
            <loader class="col-md-10 text-center" v-if="loading"></loader>
            <div class="col-md-10" v-else>
>>>>>>> b21f0a80
                <h1>Assignments</h1>
                <assignment-list :assignments="assignments"></assignment-list>
            </div>
        </div>
    </div>
</template>

<script>
import { AssignmentList, Loader } from '@/components';

export default {
    name: 'assignment-list-page',

    data() {
        return {
            loading: true,
            assignments: [],
        };
    },

    mounted() {
        this.$http.get('/api/v1/assignments/').then(({ data }) => {
            this.loading = false;
            this.assignments = data;
        });
    },

    components: {
        AssignmentList,
        Loader,
    },
};
</script><|MERGE_RESOLUTION|>--- conflicted
+++ resolved
@@ -1,14 +1,8 @@
 <template>
     <div class="page assignments">
-<<<<<<< HEAD
-        <div class="justify-content-center">
-            <loader class="col-md-12 text-center" v-if="loading"></loader>
-            <div class="col-md-12" v-else>
-=======
         <div class="row justify-content-center">
             <loader class="col-md-10 text-center" v-if="loading"></loader>
             <div class="col-md-10" v-else>
->>>>>>> b21f0a80
                 <h1>Assignments</h1>
                 <assignment-list :assignments="assignments"></assignment-list>
             </div>
