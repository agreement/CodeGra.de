--- conflicted
+++ resolved
@@ -23,11 +23,7 @@
 
 <script>
 import { mapActions } from 'vuex';
-<<<<<<< HEAD
-import { CodeViewer, FileTree, GradeViewer, Loader, PdfViewer, SubmissionNavBar } from '@/components';
-=======
-import { CodeViewer, FileTreeContainer, GradeViewer, Loader, PdfViewer } from '@/components';
->>>>>>> a6cdb517
+import { CodeViewer, FileTreeContainer, GradeViewer, Loader, PdfViewer, SubmissionNavBar } from '@/components';
 
 function getFirstFile(fileTree) {
     // Returns the first file in the file tree that is not a folder
