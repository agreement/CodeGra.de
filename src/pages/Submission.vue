<template>
    <div class="page submission">
        <h1>{{ title }}</h1>

        <div class="row code-browser">
            <div class="col-10 code-and-grade">
                <code-viewer class="" v-bind:editable="editable"
                    v-bind:id="fileId" v-if="fileId" ref="codeViewer"></code-viewer>
                <grade-viewer v-bind:id="submissionId" :editable="editable"
                    v-on:submit="submitAllFeedback($event)"></grade-viewer>
            </div>

            <file-tree class="col-2" v-bind:collapsed="false" v-bind:submissionId="submissionId"
                v-bind:tree="fileTree" v-if="fileTree"></file-tree>
            <div class="col-2 text-center loader" v-else>
              <icon name="refresh" scale="3" spin></icon>
            </div>
        </div>
    </div>
</template>

<script>
<<<<<<< HEAD
import Icon from 'vue-awesome/components/Icon';
import 'vue-awesome/icons/refresh';
=======
import { mapActions } from 'vuex';
>>>>>>> 9ce9182a
import { CodeViewer, FileTree, GradeViewer } from '@/components';

function getFirstFile(fileTree) {
    // Returns the first file in the file tree that is not a folder
    // The file tree is searched with BFS
    const queue = [fileTree];
    let candidate = null;

    while (queue.length > 0) {
        candidate = queue.shift();

        if (candidate.entries) {
            queue.push(...candidate.entries);
        } else {
            return candidate;
        }
    }

    return false;
}

export default {
    name: 'submission-page',

    data() {
        return {
            assignmentId: this.$route.params.assignmentId,
            submissionId: this.$route.params.submissionId,
            fileId: this.$route.params.fileId,
            editable: false,
            title: '',
            description: '',
            course_name: '',
            courseId: this.$route.params.courseId,
            fileTree: null,
            grade: 0,
            showGrade: false,
            feedback: '',
        };
    },

    mounted() {
        this.hasPermission({ name: 'can_grade_work', course_id: this.courseId }).then((val) => {
            this.editable = val;
        });
        this.getSubmission();

        const elements = Array.from(document.querySelectorAll('html, body, #app, header, footer'));
        const [html, body, app, header, footer] = elements;

        this.oldCSS = {
            html: {
                height: html.style.height,
            },
            body: {
                height: body.style.height,
            },
            app: {
                height: app.style.height,
                display: app.style.display,
                flexDirection: app.style.flexDirection,
            },
            header: {
                flexGrow: header.style.flexGrow,
                flexShrink: header.style.flexShrink,
            },
            footer: {
                flexGrow: footer.style.flexGrow,
                flexShrink: footer.style.flexShrink,
            },
        };

        html.style.height = '100%';
        body.style.height = '100%';
        app.style.height = '100%';
        app.style.display = 'flex';
        app.style.flexDirection = 'column';
        header.style.flexGrow = 0;
        header.style.flexShrink = 0;
        footer.style.flexGrow = 0;
        footer.style.flexShrink = 0;
    },

    destroyed() {
        const elements = Array.from(document.querySelectorAll('html, body, #app, header, footer'));
        const [html, body, app, header, footer] = elements;

        html.style.height = this.oldCSS.html.height;
        body.style.height = this.oldCSS.body.height;
        app.style.height = this.oldCSS.app.height;
        app.style.display = this.oldCSS.app.display;
        app.style.flexDirection = this.oldCSS.app.flexDirection;
        header.style.flexGrow = this.oldCSS.header.flexGrow;
        header.style.flexShrink = this.oldCSS.header.flexShrink;
        footer.style.flexGrow = this.oldCSS.footer.flexGrow;
        footer.style.flexShrink = this.oldCSS.footer.flexShrink;
    },

    watch: {
        $route() {
            this.submissionId = this.$route.params.submissionId;
            this.fileId = this.$route.params.fileId;
        },
    },

    methods: {
        getAssignment() {
            // this.$http.get(`/api/v1/assignments/${this.assignmentId}`).then((data) => {
            //     this.title = data.data.name;
            //     this.description = data.data.description;
            //     this.course_name = data.data.course_name;
            //     this.course_id = data.data.course_id;
            //     this.getSubmission();
            // });
        },

        getSubmission() {
            this.$http.get(`/api/v1/submissions/${this.submissionId}/files/`).then((data) => {
                this.fileTree = data.data;
                this.$router.push({
                    name: 'submission_file',
                    params: {
                        submissionId: this.submissionId,
                        fileId: getFirstFile(this.fileTree).id } });
            });
        },


        submitAllFeedback(event) {
            this.$refs.codeViewer.submitAllFeedback(event);
        },
        ...mapActions({
            hasPermission: 'user/hasPermission',
        }),
    },

    components: {
        CodeViewer,
        FileTree,
        GradeViewer,
        Icon,
    },
};
</script>

<style scoped>
.page.submission {
    display: flex;
    flex-direction: column;
}

h1 {
    flex-grow: 0;
    flex-shrink: 0;
}

.code-and-grade {
    display: flex;
    flex-direction: column;
}

.code-viewer {
    flex-grow: 1;
    flex-shrink: 1;
    overflow: auto;
}

.grade-viewer {
    flex-grow: 0;
    flex-shrink: 0;
}

h1,
.code-viewer,
.grade-viewer {
    margin-bottom: 30px;
}

.loader {
    margin-top: 1em;
}
</style><|MERGE_RESOLUTION|>--- conflicted
+++ resolved
@@ -20,12 +20,9 @@
 </template>
 
 <script>
-<<<<<<< HEAD
 import Icon from 'vue-awesome/components/Icon';
 import 'vue-awesome/icons/refresh';
-=======
 import { mapActions } from 'vuex';
->>>>>>> 9ce9182a
 import { CodeViewer, FileTree, GradeViewer } from '@/components';
 
 function getFirstFile(fileTree) {
