--- conflicted
+++ resolved
@@ -1,12 +1,8 @@
 import Vue from 'vue';
 import Router from 'vue-router';
-<<<<<<< HEAD
-import { Assignments, Home, Login, ManageCourse, Submission, Submissions, Submit, User } from '@/pages';
-import { NewCourse } from '@/components';
-=======
 import store from '@/store';
 import { Assignments, Home, Login, ManageCourse, Submission, Submissions, User } from '@/pages';
->>>>>>> eae81d8e
+import { NewCourse } from '@/components';
 
 Vue.use(Router);
 
