--- conflicted
+++ resolved
@@ -250,13 +250,12 @@
     text-align: center;
 }
 
-<<<<<<< HEAD
 .show > .dropdown-menu {
     max-height: 50vh;
     overflow-y: scroll;
-=======
+}
+
 .whitespace {
     opacity: 0.4;
     color: #000;
->>>>>>> bb39e19c
 }