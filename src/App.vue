<template>
    <div id="app">
<<<<<<< HEAD
        <router-view></router-view>
=======
        <header-bar></header-bar>
        <main>
            <side-bar></side-bar>
            <router-view></router-view>
        </main>
        <footer-bar></footer-bar>
>>>>>>> 0961876e
    </div>
</template>

<script>
<<<<<<< HEAD
export default {
    name: 'app',
=======
import { FooterBar, HeaderBar, SideBar } from '@/components';

export default {
    name: 'app',

    components: {
        FooterBar,
        HeaderBar,
        SideBar,
    },
>>>>>>> 0961876e
};
</script>

<style lang="less">
@sidebar-width: 10em;

#app {
<<<<<<< HEAD
    font-family: 'Avenir', Helvetica, Arial, sans-serif;
    -webkit-font-smoothing: antialiased;
    -moz-osx-font-smoothing: grayscale;
    color: #2c3e50;
    margin-top: 60px;
=======
    box-sizing: border-box;
}

* {
    box-sizing: inherit;
}

main {
    display: flex;
}

.side-bar {
    flex: 0 0 @sidebar-width;
}

.page {
    flex-grow: 1;
    flex-shrink: 1;
>>>>>>> 0961876e
}
</style><|MERGE_RESOLUTION|>--- conflicted
+++ resolved
@@ -1,23 +1,15 @@
 <template>
     <div id="app">
-<<<<<<< HEAD
-        <router-view></router-view>
-=======
         <header-bar></header-bar>
         <main>
             <side-bar></side-bar>
             <router-view></router-view>
         </main>
         <footer-bar></footer-bar>
->>>>>>> 0961876e
     </div>
 </template>
 
 <script>
-<<<<<<< HEAD
-export default {
-    name: 'app',
-=======
 import { FooterBar, HeaderBar, SideBar } from '@/components';
 
 export default {
@@ -28,7 +20,6 @@
         HeaderBar,
         SideBar,
     },
->>>>>>> 0961876e
 };
 </script>
 
@@ -36,13 +27,6 @@
 @sidebar-width: 10em;
 
 #app {
-<<<<<<< HEAD
-    font-family: 'Avenir', Helvetica, Arial, sans-serif;
-    -webkit-font-smoothing: antialiased;
-    -moz-osx-font-smoothing: grayscale;
-    color: #2c3e50;
-    margin-top: 60px;
-=======
     box-sizing: border-box;
 }
 
@@ -61,6 +45,5 @@
 .page {
     flex-grow: 1;
     flex-shrink: 1;
->>>>>>> 0961876e
 }
 </style>